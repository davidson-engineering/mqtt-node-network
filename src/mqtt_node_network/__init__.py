<<<<<<< HEAD
__version__ = "2.1.0"
=======
__version__ = "2.1.2"
>>>>>>> 9c9f686e

from mqtt_node_network.node import MQTTNode
from mqtt_node_network.metrics_node import MQTTMetricsNode
from mqtt_node_network.configuration import (
    initialize_config,
    MQTTBrokerConfig,
    MQTTNodeConfig,
    LatencyMonitoringConfig,
    SubscribeConfig,
)
<|MERGE_RESOLUTION|>--- conflicted
+++ resolved
@@ -1,15 +1,11 @@
-<<<<<<< HEAD
-__version__ = "2.1.0"
-=======
-__version__ = "2.1.2"
->>>>>>> 9c9f686e
-
-from mqtt_node_network.node import MQTTNode
-from mqtt_node_network.metrics_node import MQTTMetricsNode
-from mqtt_node_network.configuration import (
-    initialize_config,
-    MQTTBrokerConfig,
-    MQTTNodeConfig,
-    LatencyMonitoringConfig,
-    SubscribeConfig,
-)
+__version__ = "2.1.2"
+
+from mqtt_node_network.node import MQTTNode
+from mqtt_node_network.metrics_node import MQTTMetricsNode
+from mqtt_node_network.configuration import (
+    initialize_config,
+    MQTTBrokerConfig,
+    MQTTNodeConfig,
+    LatencyMonitoringConfig,
+    SubscribeConfig,
+)