#!/usr/bin/env python
# -*- coding: utf-8 -*-
# ----------------------------------------------------------------------------
# Created By  : Matthew Davidson
# Created Date: 2023-01-23
# version ='1.0'
# ---------------------------------------------------------------------------
"""a_short_module_description"""
# ---------------------------------------------------------------------------
from __future__ import annotations
import logging
from pathlib import Path
import socket
import threading
from typing import Dict, List, NoReturn, Optional, Tuple, Union
import time
import asyncio
import copy

import paho.mqtt.client as mqtt
from paho.mqtt.packettypes import PacketTypes
from paho.mqtt.properties import Properties
from prometheus_client import Counter, Gauge

from mqtt_node_network.configuration import initialize_config, LatencyMonitoringConfig


class NodeLoggingAdapter(logging.LoggerAdapter):
    def process(self, msg, kwargs):
        extra = self.extra.copy()
        if "extra" in kwargs:
            extra.update(kwargs["extra"])
        kwargs["extra"] = extra
        return msg, kwargs


# Initialize your logger and adapter
logger = logging.getLogger(__name__)
<<<<<<< HEAD
# node_logger = NodeLoggingAdapter(
#     logger,
#     {
#         "node_id": None,
#         "node_name": None,
#         "node_type": None,
#         "host": None,
#     },
# )
=======
>>>>>>> bcd1cdd8


def shorten_data(data: str, max_length: int = 75) -> str:
    """Shorten data to a maximum length."""
    if not isinstance(data, str):
        data = str(data)
    data = data.strip()
    return data[:max_length] + "..." if len(data) > max_length else data


def convert_bytes_to_human_readable(num: float) -> str:
    """Convert bytes to a human-readable format."""
    for unit in ["B", "KB", "MB", "GB", "TB", "PB"]:
        if num < 1024.0:
            return f"{num:.2f} {unit}"
        num /= 1024.0
    return f"{num:.2f} {unit}"


def extend_or_append(list_topics: List[str], topic: Union[str, Tuple]) -> None:
    """
    Recursively extend or append topics to a list.

    :param list_topics: A list of topic strings.
    :param topic: A topic to be added, which can be a string or tuple.
    """
    for item in topic:
        if isinstance(item, tuple):
            extend_or_append(list_topics, item)
        else:
            list_topics.append(item)


def parse_properties_dict(properties: Dict[str, Union[str, int]]) -> Properties:
    """
    Convert a dictionary into MQTT Properties.

    :param properties: Dictionary containing properties.
    :return: MQTT Properties object.
    """
    publish_properties = Properties(PacketTypes.PUBLISH)

    if isinstance(properties, dict):
        for key, value in properties.items():
            if not isinstance(value, str):
                value = str(value)
            publish_properties.UserProperty = (key, value)
    elif isinstance(properties, Properties):
        publish_properties = properties
    else:
        raise ValueError(
            "User property must be a dictionary or a paho.mqtt.properties.Properties instance"
        )
    return publish_properties


def parse_topic(
    topic: Union[str, List[str], Tuple[str, ...]],
    qos: Optional[int] = None,
    options: mqtt.SubscribeOptions = None,
) -> Union[List[Tuple[str, mqtt.SubscribeOptions]], Tuple[str, mqtt.SubscribeOptions]]:
    """
    Parse a topic string, list, or tuple and apply MQTT subscription options.

    :param topic: A single topic or list/tuple of topics.
    :param qos: Quality of Service level (optional).
    :return: Parsed topic(s) with subscription options applied.
    """
    qos = qos or 0
    options = options or mqtt.SubscribeOptions(qos)
    if options.QoS != qos:
        options.QoS = qos
        logger.warning(
            f"Overriding QoS value in options with value {qos}",
        )
    if isinstance(topic, str):
        return (topic, options)
    elif isinstance(topic, tuple):
        return (topic[0], options)
    elif isinstance(topic, list):
        return [(topic_, options) for topic_ in topic]
    else:
        raise ValueError("Topic must be a string, tuple or list")


def dict_to_user_properties(properties_dict: Dict[str, str]) -> List[Tuple[str, str]]:
    """
    Convert a dictionary to a list of tuples for user properties.

    :param properties_dict: Dictionary containing user properties.
    :return: List of tuples where each tuple is (key, value).
    """
    return [(key, value) for key, value in properties_dict.items()]


def user_properties_to_dict(user_properties: List[Tuple[str, str]]) -> Dict[str, str]:
    """
    Convert a list of tuples (user properties) to a dictionary.

    :param user_properties: List of tuples where each tuple is (key, value).
    :return: Dictionary containing user properties.
    """
    return dict(user_properties)


class NodeError(Exception):
    """
    Exception raised for errors in the MQTTNode.
    """

    def __init__(self, message: str):
        self.message = message
        logger.error(self.message)
        super().__init__(self.message)


class MQTTNode:
    """
    A base class representing an MQTT Node, with integrated Prometheus metrics.
    """

    node_bytes_received_count = Counter(
        "node_bytes_received_total",
        "Total number of bytes received by node",
        labelnames=("node_id", "node_name", "node_type", "host"),
    )

    node_bytes_sent_count = Counter(
        "node_bytes_sent_total",
        "Total number of bytes sent by node",
        labelnames=("node_id", "node_name", "node_type", "host"),
    )

    node_messages_received_count = Counter(
        "node_messages_received_total",
        "Total number of messages received by node",
        labelnames=("node_id", "node_name", "node_type", "host"),
    )

    node_messages_sent_count = Counter(
        "node_messages_sent_total",
        "Total number of messages sent by node",
        labelnames=("node_id", "node_name", "node_type", "host"),
    )

    node_client_to_client_latency = Gauge(
        "node_client_to_client_latency",
        "Estimated latency between two clients connected through the MQTT broker",
        labelnames=("node_id", "node_name", "node_type", "host"),
    )

    @classmethod
    def from_config_file(
        cls,
        config_file: Union[str, Path],
        secrets_file: Optional[Union[str, Path]] = None,
        **kwargs,
    ) -> MQTTNode:
        """
        Instantiate an MQTTNode from a configuration file.

        :param config_file: Path to the configuration file.
        :param secrets_file: Path to the secrets file (optional).
        :param kwargs: Additional keyword arguments. See MQTTNode.__init__ for details. These will override the config file.
        :return: An initialized MQTTNode instance.
        """
        config = initialize_config(config=config_file, secrets=secrets_file)[
            cls.__name__
        ]
        # Combine the configuration from the file with any additional keyword arguments
        # The keyword arguments will override the configuration file
        combined_args = {**config, **kwargs}
        return cls(**combined_args)

    def __init__(
        self,
        broker_config: MQTTBrokerConfig,  # type: ignore
        name: str,
        node_id: Optional[str] = None,
        subscribe_config: SubscribeConfig = None,  # type: ignore
        latency_config: LatencyMonitoringConfig = None,  # type: ignore
        properties: dict[str, MQTTPacketProperties] = None,  # type: ignore
    ):
        """
        Initialize an MQTTNode instance.

        :param broker_config: The configuration for the MQTT broker.
        :param name: The name of the node.
        :param node_id: A unique identifier for the node (optional).
        :param subscribe_config: Configuration for subscribed topics.
        :param latency_config: Configuration for latency monitoring.
        """
        self.name = name
        self.node_type = self.__class__.__name__
        self.node_id = node_id if node_id else self._get_id()
        self.subscriptions = subscribe_config.topics if subscribe_config else []
        self.subscribe_qos = subscribe_config.qos if subscribe_config else 0

        self.hostname: str = broker_config.hostname
        self.port: int = broker_config.port
        self.address = (broker_config.hostname, broker_config.port)
        self.keepalive: int = broker_config.keepalive
        self.timeout: int = broker_config.timeout
        self.reconnect_attempts: int = broker_config.reconnect_attempts
        self.clean_session: bool = broker_config.clean_session

        self.properties = properties

        self._username: str = broker_config.username
        self._password: str = broker_config.password
        self._auth: Dict[str, str] = {
            "username": broker_config.username,
            "password": broker_config.password,
        }

        # Initialize client
        client_id = self.name or self.node_id
        self.client = mqtt.Client(
            mqtt.CallbackAPIVersion.VERSION2,
            client_id=client_id,
            protocol=mqtt.MQTTv5,
        )
        self.client.username_pw_set(self._username, self._password)

        # self.client.enable_logger(logger)

        # Set latency metrics
        self._latency_thread = None
        self._stop_event = threading.Event()
        self.latency_config = copy.deepcopy(latency_config) or LatencyMonitoringConfig()
        self.latency_config.response_topic = (
            f"{client_id}/{self.latency_config.response_topic}"
        )
        self.latency_config.request_topic = (
            f"{client_id}/{self.latency_config.request_topic}"
        )
        if self.latency_config.enabled:
            # Subscribe to latency monitoring topics
            self.subscriptions.append(self.latency_config.response_topic)
            self.subscriptions.append(self.latency_config.request_topic)

            # Add callbacks for latency monitoring to take action when these messages are received
            self.client.message_callback_add(
                self.latency_config.response_topic, self._update_latency_metric
            )
            self.client.message_callback_add(
                self.latency_config.request_topic, self._send_latency_response
            )

        # Set client callbacks
        self.client.on_pre_connect = self.on_pre_connect
        self.client.on_connect = self.on_connect
        self.client.on_connect_fail = self.on_connect_fail
        self.client.on_message = self.on_message
        self.client.on_disconnect = self.on_disconnect
        self.client.on_publish = self.on_publish

        # self.client.on_subscribe = self.on_subscribe
        # self.client.on_unsubscribe = self.on_unsubscribe
        # self.client.on_log = self.on_log

        self.is_connected = self.client.is_connected
        # self.loop_forever = self.client.loop_forever

        self.logger = NodeLoggingAdapter(
            logger,
            {
                "node_id": self.node_id,
                "node_name": self.name,
                "node_type": self.node_type,
                "host": self.hostname,
            },
        )

        self.restore_subscriptions()

    def connect(
        self,
        properties: Optional[Properties] = None,
        ensure_connected: bool = True,
    ) -> int:
        if properties is None:
            properties = self.properties[PacketTypes.CONNECT].build_properties()
        if self.is_connected() is False:
            error_code = self.client.connect(
                host=self.hostname,
                port=self.port,
                keepalive=self.keepalive,
                clean_start=self.clean_session,
                properties=properties,
            )
            if error_code != 0:
                self.logger.warning(
                    f"Connection attempt to {self.hostname}:{self.port} failed"
                )
                return error_code
            self.client.socket().setsockopt(socket.SOL_SOCKET, socket.SO_SNDBUF, 2048)
        if ensure_connected:
            self.ensure_connection()
        return 0

    def subscribe(
        self,
        topic: Union[str, tuple, list],
        qos: Optional[int] = None,
        options: mqtt.SubscribeOptions = None,
    ):
        """
        Subscribe to a topic
        :topic: str | tuple | list
        :qos: quality of service, 0 | 1 | 2

        """

        topic = parse_topic(topic, qos, options)

        result = self.client.subscribe(topic)

        if result[0] != 0:
            error_string = mqtt.error_string(result[0])
            self.logger.error(
                f"{error_string}, failed to subscribe to topic: {topic}",
                extra={
                    "error_code": error_string,
                    "qos": qos,
                },
            )
        else:
            self.logger.debug(
                f"Subscribed to topic: {topic}",
                extra={
                    "topic": topic,
                    "qos": qos,
                },
            )

        # Add the topic to the list of subscriptions
        self.add_subscription_topic(topic)

    def unsubscribe(self, topic: Union[str, list[str]], properties=None):
        """
        :param topic: A single string, or list of strings that are the subscription
            topics to unsubscribe from.
        :param properties: (MQTT v5.0 only) a Properties instance setting the MQTT v5.0 properties
            to be included. Optional - if not set, no properties are sent.
        """
        # remove from self.subscriptions
        if isinstance(topic, list):
            for t in topic:
                self.subscriptions.remove(t)
        elif isinstance(topic, str):
            self.subscriptions.remove(topic)
        return self.client.unsubscribe(topic)

    def add_subscription_topic(self, topic: Union[str, list, tuple]):

        def append_topic(topic):
            assert isinstance(topic, str)
            if topic not in self.subscriptions:
                self.subscriptions.append(topic)

        if isinstance(topic, list):
            for t in topic:
                if isinstance(t, tuple):
                    append_topic(t[0])
                else:
                    append_topic(t)

        elif isinstance(topic, tuple):
            append_topic(topic[0])
        elif isinstance(topic, str):
            append_topic(topic)

    def restore_subscriptions(self, qos: int = 0):
        for topic in self.subscriptions:
            self.subscribe(topic, qos=qos)

    def ensure_connection(self):
        """
        Ensure that the client is connected to the broker.
        Blocking function that will attempt to reconnect if the client is not connected.
        """
        if self.is_connected() is True:
            return
        reconnects = 1
        while self.is_connected() is False:
            try:
                self.client.reconnect()
            except (ConnectionRefusedError, ValueError):
                self.logger.error(
                    f"Failed to reconnect to broker at {self.hostname}:{self.port}",
                )
            reconnects += 1
            self.logger.info(
                f"Retry attempt #{reconnects} in {self.timeout}s",
            )
            time.sleep(self.timeout)

    def publish(self, topic, payload, qos=0, retain=False, properties=None):
        # self.ensure_connection()
        if properties:
            properties = parse_properties_dict(properties)
        return self.client.publish(topic, payload, qos, retain, properties=properties)

    def publish_every(
        self, topic, payload_func, qos=0, retain=False, properties=None, interval=1
    ) -> NoReturn:
        """
        Publish a message every interval seconds.

        This is a blocking function, and will run indefinitely.
        :topic: str - The topic to publish to
        :payload_func: function - A function that returns the payload to publish
        :qos: int - The Quality of Service level
        :retain: bool - Whether to retain the message
        :properties: dict - MQTT properties
        :interval: int - The interval in seconds
        """

        while True:
            payload = payload_func()
            self.publish(topic, payload, qos, retain, properties)
            time.sleep(interval)

    async def publish_every_async(
        self, topic, payload_func, qos=0, retain=False, properties=None, interval=1
    ) -> NoReturn:
        while True:
            payload = payload_func()
            self.publish(topic, payload, qos, retain, properties)
            await asyncio.sleep(interval)

    def check_loop_running(self):
        if self.client._thread is not None and self.client._thread.is_alive():
            return True
        return False

    def loop_forever(self, timeout: int = 1, reconnect_delay: int = 5) -> NoReturn:
        """
        Continuously checks connection status, keeps the client alive, and handles reconnections.
        If latency monitoring is enabled, starts periodic latency checks.

        Args:
            timeout (int): Time (in seconds) to wait between connection checks.
            reconnect_delay (int): Time (in seconds) to wait before attempting a reconnection.
        """
        if self.latency_config.enabled:
            self.start_periodic_latency_check()

        self.logger.info("Entering main loop with reconnection handling.")
        self.ensure_connection()
        try:
            while True:
                if self.is_connected():
                    self.logger.debug("Connection active. Maintaining connection.")
                    time.sleep(timeout)
                else:
                    self.logger.warning("Connection lost. Attempting to reconnect...")
                    try:
                        self.connect()
                        self.ensure_connection()
                        self.logger.info("Reconnected successfully.")
                    except Exception as e:
                        self.logger.error(f"Reconnection failed: {e}")
                        self.logger.info(f"Retrying in {reconnect_delay} seconds...")
                        time.sleep(reconnect_delay)
        except KeyboardInterrupt:
            self.logger.info("Loop interrupted by user. Stopping...")
        except Exception as e:
            self.logger.error(f"An unexpected error occurred in the main loop: {e}")
        finally:
            self.__del__()

    def loop_start(self) -> MQTTNode:

        error_code = self.client.loop_start()

        if error_code != 0:
            self.logger.error(
                f"Failed to start loop: {mqtt.error_string(error_code)}",
            )
        if self.latency_config.enabled:
            self.start_periodic_latency_check()

        return self

    def loop_stop(self) -> MQTTNode:
        error_code = self.client.loop_stop()
        if error_code != 0:
            self.logger.error(
                f"Failed to stop loop: {mqtt.error_string(error_code)}",
            )
        return self

    def start_periodic_latency_check(self):
        # Periodically send ping and publish latency
        if self._latency_thread and self._latency_thread.is_alive():
            self.logger.warning(
                f"Thread '{self.node_id}-latency_thread' already exists"
            )
            return

        def periodic_request() -> NoReturn:
            while not self._stop_event.is_set():
                try:
                    self._send_latency_request()
                except Exception as e:
                    self.logger.error(f"Error during latency request: {e}")
                time.sleep(self.latency_config.interval)

        # Start a new thread
        self.logger.info(
            "Starting latency monitoring thread",
            extra={
                "thread_name": f"{self.node_id}-latency_thread",
            },
        )
        self._stop_event.clear()
        self._latency_thread = threading.Thread(
            target=periodic_request,
            name=f"{self.node_id}-latency_thread",
            daemon=True,  # Optional: Make thread a daemon so it stops with the main program
        )
        self._latency_thread.start()

    def stop_periodic_latency_check(self):
        # Stop the periodic latency check thread
        if self._latency_thread and self._latency_thread.is_alive():
            self.logger.info(
                "Stopping latency monitoring thread",
                extra={
                    "thread_name": f"{self.node_id}-latency_thread",
                },
            )
            self._stop_event.set()
            self._latency_thread.join()

    # Callbacks
    # ***************************************************************************

    def on_pre_connect(self, client, userdata):
        if not self.check_loop_running():
            self.loop_start()

    def on_connect(self, client, userdata, flags, reason_code, properties):

        self.logger.debug(
            f"Connected to broker at {client.host}:{client.port}",
        )
        if not flags.session_present:
            logger.debug(
                "No session present. Restoring subscriptions ...",
            )
            self.restore_subscriptions()

    def on_connect_fail(self, client, userdata):
        self.logger.error(
            f"Failed to connect to broker at {client.host}:{client.port}",
        )

    def on_disconnect(
        self, client, userdata, disconnect_flags, reason_code, properties
    ):
        self.logger.debug(
            f"Disconnected with result code: {reason_code}",
        )

    def on_message(self, client, userdata, message):

        self.node_messages_received_count.labels(
            self.node_id, self.name, self.node_type, self.hostname
        ).inc()

        self.node_bytes_received_count.labels(
            self.node_id, self.name, self.node_type, self.hostname
        ).inc(len(message.payload))

        self.logger.info(
            f"Received message on topic '{message.topic}': {shorten_data(message.payload.decode())}",
            extra={
                "topic": message.topic,
                "qos": message.qos,
            },
        )

    def on_publish(self, client, userdata, mid, reason_code, properties):
        self.node_messages_sent_count.labels(
            self.node_id, self.name, self.node_type, self.hostname
        ).inc()
        self.logger.debug(f"Published message #{mid}")

    def _update_latency_metric(self, client, userdata, message):
        # Calculate the latency between clients
        time_sent = float(
            user_properties_to_dict(message.properties.UserProperty).get("time_sent")
        )
        time_received = float(
            user_properties_to_dict(message.properties.UserProperty).get(
                "time_received"
            )
        )
        latency = (time_received - time_sent) * 1000  # latency in ms

        self.node_client_to_client_latency.labels(
            self.node_id, self.name, self.node_type, self.hostname
        ).set(latency)

        if self.latency_config.log_enabled:
            # Log the latency
            self.logger.info(f"Client to client latency {latency:.4f} ms")

    # def on_subscribe(self, client, userdata, mid, reason_code_list, properties):
    #  self.logger.info("Subscribed to topic")

    # def on_unsubscribe(self, client, userdata, mid, properties, reason_codes):
    #  self.logger.info("Unsubscribed from topic")

    def message_callback_add(self, topic: str, callback: callable):
        """
        Add a callback to a topic. When a message is received on the topic, the callback will be called.
        The callback should take the form of a function that accepts three arguments: client, userdata, message.
        callback(client, userdata, message)
        :topic: str - The topic to add the callback to
        :callback: function - The function to be called
        """
        if not callable(callback):
            raise NodeError("Callback must be a function")
        if not isinstance(topic, str):
            raise NodeError("Topic must be a string")
        if not topic in self.subscriptions:
            self.logger.warning(
                f"Topic {topic} not in subscriptions. Adding topic to subscriptions.",
                extra={
                    "topic": topic,
                },
            )
            self.subscribe(topic, qos=self.subscribe_qos)
        self.client.message_callback_add(topic, callback)
        # logger.info(
        #     f"Added callback to topic: {topic}",
        #     extra={"topic": topic, "callback": callback.__name__},
        # )

    def on_log(self, client, userdata, level, buf):
        self.logger.debug("Log: {}".format(buf))

    def _get_id(self):
        # Return a unique id for each node
        return f"{self.node_type}_{time.time_ns()}"

    def _send_latency_request(self):
        # Send a ping message and attach the time sent as a user property
        properties = Properties(PacketTypes.PUBLISH)
        properties.ResponseTopic = self.latency_config.response_topic
        properties.UserProperty = dict_to_user_properties(
            {"node_id": self.node_id, "time_sent": str(time.time())}
        )

        self.publish(
            self.latency_config.request_topic,
            payload="ping",
            qos=self.latency_config.qos,
            properties=properties,
        )

    def _send_latency_response(self, client, userdata, message):
        # Send a response message with the same properties as the request
        properties = Properties(PacketTypes.PUBLISH)
        properties.UserProperty = message.properties.UserProperty
        # Add the time the message was received
        properties.UserProperty.append(("time_received", str(time.time())))

        self.publish(
            message.properties.ResponseTopic,
            payload="pong",
            qos=self.latency_config.qos,
            properties=properties,
        )

    def __del__(self):
        try:
            self.stop_periodic_latency_check()
            self.client.disconnect()
            self.logger.info(f"Disconnected from broker at {self.hostname}:{self.port}")
        except AttributeError:
            # Nothing to disconnect
            pass
<|MERGE_RESOLUTION|>--- conflicted
+++ resolved
@@ -1,737 +1,725 @@
-#!/usr/bin/env python
-# -*- coding: utf-8 -*-
-# ----------------------------------------------------------------------------
-# Created By  : Matthew Davidson
-# Created Date: 2023-01-23
-# version ='1.0'
-# ---------------------------------------------------------------------------
-"""a_short_module_description"""
-# ---------------------------------------------------------------------------
-from __future__ import annotations
-import logging
-from pathlib import Path
-import socket
-import threading
-from typing import Dict, List, NoReturn, Optional, Tuple, Union
-import time
-import asyncio
-import copy
-
-import paho.mqtt.client as mqtt
-from paho.mqtt.packettypes import PacketTypes
-from paho.mqtt.properties import Properties
-from prometheus_client import Counter, Gauge
-
-from mqtt_node_network.configuration import initialize_config, LatencyMonitoringConfig
-
-
-class NodeLoggingAdapter(logging.LoggerAdapter):
-    def process(self, msg, kwargs):
-        extra = self.extra.copy()
-        if "extra" in kwargs:
-            extra.update(kwargs["extra"])
-        kwargs["extra"] = extra
-        return msg, kwargs
-
-
-# Initialize your logger and adapter
-logger = logging.getLogger(__name__)
-<<<<<<< HEAD
-# node_logger = NodeLoggingAdapter(
-#     logger,
-#     {
-#         "node_id": None,
-#         "node_name": None,
-#         "node_type": None,
-#         "host": None,
-#     },
-# )
-=======
->>>>>>> bcd1cdd8
-
-
-def shorten_data(data: str, max_length: int = 75) -> str:
-    """Shorten data to a maximum length."""
-    if not isinstance(data, str):
-        data = str(data)
-    data = data.strip()
-    return data[:max_length] + "..." if len(data) > max_length else data
-
-
-def convert_bytes_to_human_readable(num: float) -> str:
-    """Convert bytes to a human-readable format."""
-    for unit in ["B", "KB", "MB", "GB", "TB", "PB"]:
-        if num < 1024.0:
-            return f"{num:.2f} {unit}"
-        num /= 1024.0
-    return f"{num:.2f} {unit}"
-
-
-def extend_or_append(list_topics: List[str], topic: Union[str, Tuple]) -> None:
-    """
-    Recursively extend or append topics to a list.
-
-    :param list_topics: A list of topic strings.
-    :param topic: A topic to be added, which can be a string or tuple.
-    """
-    for item in topic:
-        if isinstance(item, tuple):
-            extend_or_append(list_topics, item)
-        else:
-            list_topics.append(item)
-
-
-def parse_properties_dict(properties: Dict[str, Union[str, int]]) -> Properties:
-    """
-    Convert a dictionary into MQTT Properties.
-
-    :param properties: Dictionary containing properties.
-    :return: MQTT Properties object.
-    """
-    publish_properties = Properties(PacketTypes.PUBLISH)
-
-    if isinstance(properties, dict):
-        for key, value in properties.items():
-            if not isinstance(value, str):
-                value = str(value)
-            publish_properties.UserProperty = (key, value)
-    elif isinstance(properties, Properties):
-        publish_properties = properties
-    else:
-        raise ValueError(
-            "User property must be a dictionary or a paho.mqtt.properties.Properties instance"
-        )
-    return publish_properties
-
-
-def parse_topic(
-    topic: Union[str, List[str], Tuple[str, ...]],
-    qos: Optional[int] = None,
-    options: mqtt.SubscribeOptions = None,
-) -> Union[List[Tuple[str, mqtt.SubscribeOptions]], Tuple[str, mqtt.SubscribeOptions]]:
-    """
-    Parse a topic string, list, or tuple and apply MQTT subscription options.
-
-    :param topic: A single topic or list/tuple of topics.
-    :param qos: Quality of Service level (optional).
-    :return: Parsed topic(s) with subscription options applied.
-    """
-    qos = qos or 0
-    options = options or mqtt.SubscribeOptions(qos)
-    if options.QoS != qos:
-        options.QoS = qos
-        logger.warning(
-            f"Overriding QoS value in options with value {qos}",
-        )
-    if isinstance(topic, str):
-        return (topic, options)
-    elif isinstance(topic, tuple):
-        return (topic[0], options)
-    elif isinstance(topic, list):
-        return [(topic_, options) for topic_ in topic]
-    else:
-        raise ValueError("Topic must be a string, tuple or list")
-
-
-def dict_to_user_properties(properties_dict: Dict[str, str]) -> List[Tuple[str, str]]:
-    """
-    Convert a dictionary to a list of tuples for user properties.
-
-    :param properties_dict: Dictionary containing user properties.
-    :return: List of tuples where each tuple is (key, value).
-    """
-    return [(key, value) for key, value in properties_dict.items()]
-
-
-def user_properties_to_dict(user_properties: List[Tuple[str, str]]) -> Dict[str, str]:
-    """
-    Convert a list of tuples (user properties) to a dictionary.
-
-    :param user_properties: List of tuples where each tuple is (key, value).
-    :return: Dictionary containing user properties.
-    """
-    return dict(user_properties)
-
-
-class NodeError(Exception):
-    """
-    Exception raised for errors in the MQTTNode.
-    """
-
-    def __init__(self, message: str):
-        self.message = message
-        logger.error(self.message)
-        super().__init__(self.message)
-
-
-class MQTTNode:
-    """
-    A base class representing an MQTT Node, with integrated Prometheus metrics.
-    """
-
-    node_bytes_received_count = Counter(
-        "node_bytes_received_total",
-        "Total number of bytes received by node",
-        labelnames=("node_id", "node_name", "node_type", "host"),
-    )
-
-    node_bytes_sent_count = Counter(
-        "node_bytes_sent_total",
-        "Total number of bytes sent by node",
-        labelnames=("node_id", "node_name", "node_type", "host"),
-    )
-
-    node_messages_received_count = Counter(
-        "node_messages_received_total",
-        "Total number of messages received by node",
-        labelnames=("node_id", "node_name", "node_type", "host"),
-    )
-
-    node_messages_sent_count = Counter(
-        "node_messages_sent_total",
-        "Total number of messages sent by node",
-        labelnames=("node_id", "node_name", "node_type", "host"),
-    )
-
-    node_client_to_client_latency = Gauge(
-        "node_client_to_client_latency",
-        "Estimated latency between two clients connected through the MQTT broker",
-        labelnames=("node_id", "node_name", "node_type", "host"),
-    )
-
-    @classmethod
-    def from_config_file(
-        cls,
-        config_file: Union[str, Path],
-        secrets_file: Optional[Union[str, Path]] = None,
-        **kwargs,
-    ) -> MQTTNode:
-        """
-        Instantiate an MQTTNode from a configuration file.
-
-        :param config_file: Path to the configuration file.
-        :param secrets_file: Path to the secrets file (optional).
-        :param kwargs: Additional keyword arguments. See MQTTNode.__init__ for details. These will override the config file.
-        :return: An initialized MQTTNode instance.
-        """
-        config = initialize_config(config=config_file, secrets=secrets_file)[
-            cls.__name__
-        ]
-        # Combine the configuration from the file with any additional keyword arguments
-        # The keyword arguments will override the configuration file
-        combined_args = {**config, **kwargs}
-        return cls(**combined_args)
-
-    def __init__(
-        self,
-        broker_config: MQTTBrokerConfig,  # type: ignore
-        name: str,
-        node_id: Optional[str] = None,
-        subscribe_config: SubscribeConfig = None,  # type: ignore
-        latency_config: LatencyMonitoringConfig = None,  # type: ignore
-        properties: dict[str, MQTTPacketProperties] = None,  # type: ignore
-    ):
-        """
-        Initialize an MQTTNode instance.
-
-        :param broker_config: The configuration for the MQTT broker.
-        :param name: The name of the node.
-        :param node_id: A unique identifier for the node (optional).
-        :param subscribe_config: Configuration for subscribed topics.
-        :param latency_config: Configuration for latency monitoring.
-        """
-        self.name = name
-        self.node_type = self.__class__.__name__
-        self.node_id = node_id if node_id else self._get_id()
-        self.subscriptions = subscribe_config.topics if subscribe_config else []
-        self.subscribe_qos = subscribe_config.qos if subscribe_config else 0
-
-        self.hostname: str = broker_config.hostname
-        self.port: int = broker_config.port
-        self.address = (broker_config.hostname, broker_config.port)
-        self.keepalive: int = broker_config.keepalive
-        self.timeout: int = broker_config.timeout
-        self.reconnect_attempts: int = broker_config.reconnect_attempts
-        self.clean_session: bool = broker_config.clean_session
-
-        self.properties = properties
-
-        self._username: str = broker_config.username
-        self._password: str = broker_config.password
-        self._auth: Dict[str, str] = {
-            "username": broker_config.username,
-            "password": broker_config.password,
-        }
-
-        # Initialize client
-        client_id = self.name or self.node_id
-        self.client = mqtt.Client(
-            mqtt.CallbackAPIVersion.VERSION2,
-            client_id=client_id,
-            protocol=mqtt.MQTTv5,
-        )
-        self.client.username_pw_set(self._username, self._password)
-
-        # self.client.enable_logger(logger)
-
-        # Set latency metrics
-        self._latency_thread = None
-        self._stop_event = threading.Event()
-        self.latency_config = copy.deepcopy(latency_config) or LatencyMonitoringConfig()
-        self.latency_config.response_topic = (
-            f"{client_id}/{self.latency_config.response_topic}"
-        )
-        self.latency_config.request_topic = (
-            f"{client_id}/{self.latency_config.request_topic}"
-        )
-        if self.latency_config.enabled:
-            # Subscribe to latency monitoring topics
-            self.subscriptions.append(self.latency_config.response_topic)
-            self.subscriptions.append(self.latency_config.request_topic)
-
-            # Add callbacks for latency monitoring to take action when these messages are received
-            self.client.message_callback_add(
-                self.latency_config.response_topic, self._update_latency_metric
-            )
-            self.client.message_callback_add(
-                self.latency_config.request_topic, self._send_latency_response
-            )
-
-        # Set client callbacks
-        self.client.on_pre_connect = self.on_pre_connect
-        self.client.on_connect = self.on_connect
-        self.client.on_connect_fail = self.on_connect_fail
-        self.client.on_message = self.on_message
-        self.client.on_disconnect = self.on_disconnect
-        self.client.on_publish = self.on_publish
-
-        # self.client.on_subscribe = self.on_subscribe
-        # self.client.on_unsubscribe = self.on_unsubscribe
-        # self.client.on_log = self.on_log
-
-        self.is_connected = self.client.is_connected
-        # self.loop_forever = self.client.loop_forever
-
-        self.logger = NodeLoggingAdapter(
-            logger,
-            {
-                "node_id": self.node_id,
-                "node_name": self.name,
-                "node_type": self.node_type,
-                "host": self.hostname,
-            },
-        )
-
-        self.restore_subscriptions()
-
-    def connect(
-        self,
-        properties: Optional[Properties] = None,
-        ensure_connected: bool = True,
-    ) -> int:
-        if properties is None:
-            properties = self.properties[PacketTypes.CONNECT].build_properties()
-        if self.is_connected() is False:
-            error_code = self.client.connect(
-                host=self.hostname,
-                port=self.port,
-                keepalive=self.keepalive,
-                clean_start=self.clean_session,
-                properties=properties,
-            )
-            if error_code != 0:
-                self.logger.warning(
-                    f"Connection attempt to {self.hostname}:{self.port} failed"
-                )
-                return error_code
-            self.client.socket().setsockopt(socket.SOL_SOCKET, socket.SO_SNDBUF, 2048)
-        if ensure_connected:
-            self.ensure_connection()
-        return 0
-
-    def subscribe(
-        self,
-        topic: Union[str, tuple, list],
-        qos: Optional[int] = None,
-        options: mqtt.SubscribeOptions = None,
-    ):
-        """
-        Subscribe to a topic
-        :topic: str | tuple | list
-        :qos: quality of service, 0 | 1 | 2
-
-        """
-
-        topic = parse_topic(topic, qos, options)
-
-        result = self.client.subscribe(topic)
-
-        if result[0] != 0:
-            error_string = mqtt.error_string(result[0])
-            self.logger.error(
-                f"{error_string}, failed to subscribe to topic: {topic}",
-                extra={
-                    "error_code": error_string,
-                    "qos": qos,
-                },
-            )
-        else:
-            self.logger.debug(
-                f"Subscribed to topic: {topic}",
-                extra={
-                    "topic": topic,
-                    "qos": qos,
-                },
-            )
-
-        # Add the topic to the list of subscriptions
-        self.add_subscription_topic(topic)
-
-    def unsubscribe(self, topic: Union[str, list[str]], properties=None):
-        """
-        :param topic: A single string, or list of strings that are the subscription
-            topics to unsubscribe from.
-        :param properties: (MQTT v5.0 only) a Properties instance setting the MQTT v5.0 properties
-            to be included. Optional - if not set, no properties are sent.
-        """
-        # remove from self.subscriptions
-        if isinstance(topic, list):
-            for t in topic:
-                self.subscriptions.remove(t)
-        elif isinstance(topic, str):
-            self.subscriptions.remove(topic)
-        return self.client.unsubscribe(topic)
-
-    def add_subscription_topic(self, topic: Union[str, list, tuple]):
-
-        def append_topic(topic):
-            assert isinstance(topic, str)
-            if topic not in self.subscriptions:
-                self.subscriptions.append(topic)
-
-        if isinstance(topic, list):
-            for t in topic:
-                if isinstance(t, tuple):
-                    append_topic(t[0])
-                else:
-                    append_topic(t)
-
-        elif isinstance(topic, tuple):
-            append_topic(topic[0])
-        elif isinstance(topic, str):
-            append_topic(topic)
-
-    def restore_subscriptions(self, qos: int = 0):
-        for topic in self.subscriptions:
-            self.subscribe(topic, qos=qos)
-
-    def ensure_connection(self):
-        """
-        Ensure that the client is connected to the broker.
-        Blocking function that will attempt to reconnect if the client is not connected.
-        """
-        if self.is_connected() is True:
-            return
-        reconnects = 1
-        while self.is_connected() is False:
-            try:
-                self.client.reconnect()
-            except (ConnectionRefusedError, ValueError):
-                self.logger.error(
-                    f"Failed to reconnect to broker at {self.hostname}:{self.port}",
-                )
-            reconnects += 1
-            self.logger.info(
-                f"Retry attempt #{reconnects} in {self.timeout}s",
-            )
-            time.sleep(self.timeout)
-
-    def publish(self, topic, payload, qos=0, retain=False, properties=None):
-        # self.ensure_connection()
-        if properties:
-            properties = parse_properties_dict(properties)
-        return self.client.publish(topic, payload, qos, retain, properties=properties)
-
-    def publish_every(
-        self, topic, payload_func, qos=0, retain=False, properties=None, interval=1
-    ) -> NoReturn:
-        """
-        Publish a message every interval seconds.
-
-        This is a blocking function, and will run indefinitely.
-        :topic: str - The topic to publish to
-        :payload_func: function - A function that returns the payload to publish
-        :qos: int - The Quality of Service level
-        :retain: bool - Whether to retain the message
-        :properties: dict - MQTT properties
-        :interval: int - The interval in seconds
-        """
-
-        while True:
-            payload = payload_func()
-            self.publish(topic, payload, qos, retain, properties)
-            time.sleep(interval)
-
-    async def publish_every_async(
-        self, topic, payload_func, qos=0, retain=False, properties=None, interval=1
-    ) -> NoReturn:
-        while True:
-            payload = payload_func()
-            self.publish(topic, payload, qos, retain, properties)
-            await asyncio.sleep(interval)
-
-    def check_loop_running(self):
-        if self.client._thread is not None and self.client._thread.is_alive():
-            return True
-        return False
-
-    def loop_forever(self, timeout: int = 1, reconnect_delay: int = 5) -> NoReturn:
-        """
-        Continuously checks connection status, keeps the client alive, and handles reconnections.
-        If latency monitoring is enabled, starts periodic latency checks.
-
-        Args:
-            timeout (int): Time (in seconds) to wait between connection checks.
-            reconnect_delay (int): Time (in seconds) to wait before attempting a reconnection.
-        """
-        if self.latency_config.enabled:
-            self.start_periodic_latency_check()
-
-        self.logger.info("Entering main loop with reconnection handling.")
-        self.ensure_connection()
-        try:
-            while True:
-                if self.is_connected():
-                    self.logger.debug("Connection active. Maintaining connection.")
-                    time.sleep(timeout)
-                else:
-                    self.logger.warning("Connection lost. Attempting to reconnect...")
-                    try:
-                        self.connect()
-                        self.ensure_connection()
-                        self.logger.info("Reconnected successfully.")
-                    except Exception as e:
-                        self.logger.error(f"Reconnection failed: {e}")
-                        self.logger.info(f"Retrying in {reconnect_delay} seconds...")
-                        time.sleep(reconnect_delay)
-        except KeyboardInterrupt:
-            self.logger.info("Loop interrupted by user. Stopping...")
-        except Exception as e:
-            self.logger.error(f"An unexpected error occurred in the main loop: {e}")
-        finally:
-            self.__del__()
-
-    def loop_start(self) -> MQTTNode:
-
-        error_code = self.client.loop_start()
-
-        if error_code != 0:
-            self.logger.error(
-                f"Failed to start loop: {mqtt.error_string(error_code)}",
-            )
-        if self.latency_config.enabled:
-            self.start_periodic_latency_check()
-
-        return self
-
-    def loop_stop(self) -> MQTTNode:
-        error_code = self.client.loop_stop()
-        if error_code != 0:
-            self.logger.error(
-                f"Failed to stop loop: {mqtt.error_string(error_code)}",
-            )
-        return self
-
-    def start_periodic_latency_check(self):
-        # Periodically send ping and publish latency
-        if self._latency_thread and self._latency_thread.is_alive():
-            self.logger.warning(
-                f"Thread '{self.node_id}-latency_thread' already exists"
-            )
-            return
-
-        def periodic_request() -> NoReturn:
-            while not self._stop_event.is_set():
-                try:
-                    self._send_latency_request()
-                except Exception as e:
-                    self.logger.error(f"Error during latency request: {e}")
-                time.sleep(self.latency_config.interval)
-
-        # Start a new thread
-        self.logger.info(
-            "Starting latency monitoring thread",
-            extra={
-                "thread_name": f"{self.node_id}-latency_thread",
-            },
-        )
-        self._stop_event.clear()
-        self._latency_thread = threading.Thread(
-            target=periodic_request,
-            name=f"{self.node_id}-latency_thread",
-            daemon=True,  # Optional: Make thread a daemon so it stops with the main program
-        )
-        self._latency_thread.start()
-
-    def stop_periodic_latency_check(self):
-        # Stop the periodic latency check thread
-        if self._latency_thread and self._latency_thread.is_alive():
-            self.logger.info(
-                "Stopping latency monitoring thread",
-                extra={
-                    "thread_name": f"{self.node_id}-latency_thread",
-                },
-            )
-            self._stop_event.set()
-            self._latency_thread.join()
-
-    # Callbacks
-    # ***************************************************************************
-
-    def on_pre_connect(self, client, userdata):
-        if not self.check_loop_running():
-            self.loop_start()
-
-    def on_connect(self, client, userdata, flags, reason_code, properties):
-
-        self.logger.debug(
-            f"Connected to broker at {client.host}:{client.port}",
-        )
-        if not flags.session_present:
-            logger.debug(
-                "No session present. Restoring subscriptions ...",
-            )
-            self.restore_subscriptions()
-
-    def on_connect_fail(self, client, userdata):
-        self.logger.error(
-            f"Failed to connect to broker at {client.host}:{client.port}",
-        )
-
-    def on_disconnect(
-        self, client, userdata, disconnect_flags, reason_code, properties
-    ):
-        self.logger.debug(
-            f"Disconnected with result code: {reason_code}",
-        )
-
-    def on_message(self, client, userdata, message):
-
-        self.node_messages_received_count.labels(
-            self.node_id, self.name, self.node_type, self.hostname
-        ).inc()
-
-        self.node_bytes_received_count.labels(
-            self.node_id, self.name, self.node_type, self.hostname
-        ).inc(len(message.payload))
-
-        self.logger.info(
-            f"Received message on topic '{message.topic}': {shorten_data(message.payload.decode())}",
-            extra={
-                "topic": message.topic,
-                "qos": message.qos,
-            },
-        )
-
-    def on_publish(self, client, userdata, mid, reason_code, properties):
-        self.node_messages_sent_count.labels(
-            self.node_id, self.name, self.node_type, self.hostname
-        ).inc()
-        self.logger.debug(f"Published message #{mid}")
-
-    def _update_latency_metric(self, client, userdata, message):
-        # Calculate the latency between clients
-        time_sent = float(
-            user_properties_to_dict(message.properties.UserProperty).get("time_sent")
-        )
-        time_received = float(
-            user_properties_to_dict(message.properties.UserProperty).get(
-                "time_received"
-            )
-        )
-        latency = (time_received - time_sent) * 1000  # latency in ms
-
-        self.node_client_to_client_latency.labels(
-            self.node_id, self.name, self.node_type, self.hostname
-        ).set(latency)
-
-        if self.latency_config.log_enabled:
-            # Log the latency
-            self.logger.info(f"Client to client latency {latency:.4f} ms")
-
-    # def on_subscribe(self, client, userdata, mid, reason_code_list, properties):
-    #  self.logger.info("Subscribed to topic")
-
-    # def on_unsubscribe(self, client, userdata, mid, properties, reason_codes):
-    #  self.logger.info("Unsubscribed from topic")
-
-    def message_callback_add(self, topic: str, callback: callable):
-        """
-        Add a callback to a topic. When a message is received on the topic, the callback will be called.
-        The callback should take the form of a function that accepts three arguments: client, userdata, message.
-        callback(client, userdata, message)
-        :topic: str - The topic to add the callback to
-        :callback: function - The function to be called
-        """
-        if not callable(callback):
-            raise NodeError("Callback must be a function")
-        if not isinstance(topic, str):
-            raise NodeError("Topic must be a string")
-        if not topic in self.subscriptions:
-            self.logger.warning(
-                f"Topic {topic} not in subscriptions. Adding topic to subscriptions.",
-                extra={
-                    "topic": topic,
-                },
-            )
-            self.subscribe(topic, qos=self.subscribe_qos)
-        self.client.message_callback_add(topic, callback)
-        # logger.info(
-        #     f"Added callback to topic: {topic}",
-        #     extra={"topic": topic, "callback": callback.__name__},
-        # )
-
-    def on_log(self, client, userdata, level, buf):
-        self.logger.debug("Log: {}".format(buf))
-
-    def _get_id(self):
-        # Return a unique id for each node
-        return f"{self.node_type}_{time.time_ns()}"
-
-    def _send_latency_request(self):
-        # Send a ping message and attach the time sent as a user property
-        properties = Properties(PacketTypes.PUBLISH)
-        properties.ResponseTopic = self.latency_config.response_topic
-        properties.UserProperty = dict_to_user_properties(
-            {"node_id": self.node_id, "time_sent": str(time.time())}
-        )
-
-        self.publish(
-            self.latency_config.request_topic,
-            payload="ping",
-            qos=self.latency_config.qos,
-            properties=properties,
-        )
-
-    def _send_latency_response(self, client, userdata, message):
-        # Send a response message with the same properties as the request
-        properties = Properties(PacketTypes.PUBLISH)
-        properties.UserProperty = message.properties.UserProperty
-        # Add the time the message was received
-        properties.UserProperty.append(("time_received", str(time.time())))
-
-        self.publish(
-            message.properties.ResponseTopic,
-            payload="pong",
-            qos=self.latency_config.qos,
-            properties=properties,
-        )
-
-    def __del__(self):
-        try:
-            self.stop_periodic_latency_check()
-            self.client.disconnect()
-            self.logger.info(f"Disconnected from broker at {self.hostname}:{self.port}")
-        except AttributeError:
-            # Nothing to disconnect
-            pass
+#!/usr/bin/env python
+# -*- coding: utf-8 -*-
+# ----------------------------------------------------------------------------
+# Created By  : Matthew Davidson
+# Created Date: 2023-01-23
+# version ='1.0'
+# ---------------------------------------------------------------------------
+"""a_short_module_description"""
+# ---------------------------------------------------------------------------
+from __future__ import annotations
+import logging
+from pathlib import Path
+import socket
+import threading
+from typing import Dict, List, NoReturn, Optional, Tuple, Union
+import time
+import asyncio
+import copy
+
+import paho.mqtt.client as mqtt
+from paho.mqtt.packettypes import PacketTypes
+from paho.mqtt.properties import Properties
+from prometheus_client import Counter, Gauge
+
+from mqtt_node_network.configuration import initialize_config, LatencyMonitoringConfig
+
+
+class NodeLoggingAdapter(logging.LoggerAdapter):
+    def process(self, msg, kwargs):
+        extra = self.extra.copy()
+        if "extra" in kwargs:
+            extra.update(kwargs["extra"])
+        kwargs["extra"] = extra
+        return msg, kwargs
+
+
+# Initialize your logger and adapter
+logger = logging.getLogger(__name__)
+
+
+def shorten_data(data: str, max_length: int = 75) -> str:
+    """Shorten data to a maximum length."""
+    if not isinstance(data, str):
+        data = str(data)
+    data = data.strip()
+    return data[:max_length] + "..." if len(data) > max_length else data
+
+
+def convert_bytes_to_human_readable(num: float) -> str:
+    """Convert bytes to a human-readable format."""
+    for unit in ["B", "KB", "MB", "GB", "TB", "PB"]:
+        if num < 1024.0:
+            return f"{num:.2f} {unit}"
+        num /= 1024.0
+    return f"{num:.2f} {unit}"
+
+
+def extend_or_append(list_topics: List[str], topic: Union[str, Tuple]) -> None:
+    """
+    Recursively extend or append topics to a list.
+
+    :param list_topics: A list of topic strings.
+    :param topic: A topic to be added, which can be a string or tuple.
+    """
+    for item in topic:
+        if isinstance(item, tuple):
+            extend_or_append(list_topics, item)
+        else:
+            list_topics.append(item)
+
+
+def parse_properties_dict(properties: Dict[str, Union[str, int]]) -> Properties:
+    """
+    Convert a dictionary into MQTT Properties.
+
+    :param properties: Dictionary containing properties.
+    :return: MQTT Properties object.
+    """
+    publish_properties = Properties(PacketTypes.PUBLISH)
+
+    if isinstance(properties, dict):
+        for key, value in properties.items():
+            if not isinstance(value, str):
+                value = str(value)
+            publish_properties.UserProperty = (key, value)
+    elif isinstance(properties, Properties):
+        publish_properties = properties
+    else:
+        raise ValueError(
+            "User property must be a dictionary or a paho.mqtt.properties.Properties instance"
+        )
+    return publish_properties
+
+
+def parse_topic(
+    topic: Union[str, List[str], Tuple[str, ...]],
+    qos: Optional[int] = None,
+    options: mqtt.SubscribeOptions = None,
+) -> Union[List[Tuple[str, mqtt.SubscribeOptions]], Tuple[str, mqtt.SubscribeOptions]]:
+    """
+    Parse a topic string, list, or tuple and apply MQTT subscription options.
+
+    :param topic: A single topic or list/tuple of topics.
+    :param qos: Quality of Service level (optional).
+    :return: Parsed topic(s) with subscription options applied.
+    """
+    qos = qos or 0
+    options = options or mqtt.SubscribeOptions(qos)
+    if options.QoS != qos:
+        options.QoS = qos
+        logger.warning(
+            f"Overriding QoS value in options with value {qos}",
+        )
+    if isinstance(topic, str):
+        return (topic, options)
+    elif isinstance(topic, tuple):
+        return (topic[0], options)
+    elif isinstance(topic, list):
+        return [(topic_, options) for topic_ in topic]
+    else:
+        raise ValueError("Topic must be a string, tuple or list")
+
+
+def dict_to_user_properties(properties_dict: Dict[str, str]) -> List[Tuple[str, str]]:
+    """
+    Convert a dictionary to a list of tuples for user properties.
+
+    :param properties_dict: Dictionary containing user properties.
+    :return: List of tuples where each tuple is (key, value).
+    """
+    return [(key, value) for key, value in properties_dict.items()]
+
+
+def user_properties_to_dict(user_properties: List[Tuple[str, str]]) -> Dict[str, str]:
+    """
+    Convert a list of tuples (user properties) to a dictionary.
+
+    :param user_properties: List of tuples where each tuple is (key, value).
+    :return: Dictionary containing user properties.
+    """
+    return dict(user_properties)
+
+
+class NodeError(Exception):
+    """
+    Exception raised for errors in the MQTTNode.
+    """
+
+    def __init__(self, message: str):
+        self.message = message
+        logger.error(self.message)
+        super().__init__(self.message)
+
+
+class MQTTNode:
+    """
+    A base class representing an MQTT Node, with integrated Prometheus metrics.
+    """
+
+    node_bytes_received_count = Counter(
+        "node_bytes_received_total",
+        "Total number of bytes received by node",
+        labelnames=("node_id", "node_name", "node_type", "host"),
+    )
+
+    node_bytes_sent_count = Counter(
+        "node_bytes_sent_total",
+        "Total number of bytes sent by node",
+        labelnames=("node_id", "node_name", "node_type", "host"),
+    )
+
+    node_messages_received_count = Counter(
+        "node_messages_received_total",
+        "Total number of messages received by node",
+        labelnames=("node_id", "node_name", "node_type", "host"),
+    )
+
+    node_messages_sent_count = Counter(
+        "node_messages_sent_total",
+        "Total number of messages sent by node",
+        labelnames=("node_id", "node_name", "node_type", "host"),
+    )
+
+    node_client_to_client_latency = Gauge(
+        "node_client_to_client_latency",
+        "Estimated latency between two clients connected through the MQTT broker",
+        labelnames=("node_id", "node_name", "node_type", "host"),
+    )
+
+    @classmethod
+    def from_config_file(
+        cls,
+        config_file: Union[str, Path],
+        secrets_file: Optional[Union[str, Path]] = None,
+        **kwargs,
+    ) -> MQTTNode:
+        """
+        Instantiate an MQTTNode from a configuration file.
+
+        :param config_file: Path to the configuration file.
+        :param secrets_file: Path to the secrets file (optional).
+        :param kwargs: Additional keyword arguments. See MQTTNode.__init__ for details. These will override the config file.
+        :return: An initialized MQTTNode instance.
+        """
+        config = initialize_config(config=config_file, secrets=secrets_file)[
+            cls.__name__
+        ]
+        # Combine the configuration from the file with any additional keyword arguments
+        # The keyword arguments will override the configuration file
+        combined_args = {**config, **kwargs}
+        return cls(**combined_args)
+
+    def __init__(
+        self,
+        broker_config: MQTTBrokerConfig,  # type: ignore
+        name: str,
+        node_id: Optional[str] = None,
+        subscribe_config: SubscribeConfig = None,  # type: ignore
+        latency_config: LatencyMonitoringConfig = None,  # type: ignore
+        properties: dict[str, MQTTPacketProperties] = None,  # type: ignore
+    ):
+        """
+        Initialize an MQTTNode instance.
+
+        :param broker_config: The configuration for the MQTT broker.
+        :param name: The name of the node.
+        :param node_id: A unique identifier for the node (optional).
+        :param subscribe_config: Configuration for subscribed topics.
+        :param latency_config: Configuration for latency monitoring.
+        """
+        self.name = name
+        self.node_type = self.__class__.__name__
+        self.node_id = node_id if node_id else self._get_id()
+        self.subscriptions = subscribe_config.topics if subscribe_config else []
+        self.subscribe_qos = subscribe_config.qos if subscribe_config else 0
+
+        self.hostname: str = broker_config.hostname
+        self.port: int = broker_config.port
+        self.address = (broker_config.hostname, broker_config.port)
+        self.keepalive: int = broker_config.keepalive
+        self.timeout: int = broker_config.timeout
+        self.reconnect_attempts: int = broker_config.reconnect_attempts
+        self.clean_session: bool = broker_config.clean_session
+
+        self.properties = properties
+
+        self._username: str = broker_config.username
+        self._password: str = broker_config.password
+        self._auth: Dict[str, str] = {
+            "username": broker_config.username,
+            "password": broker_config.password,
+        }
+
+        # Initialize client
+        client_id = self.name or self.node_id
+        self.client = mqtt.Client(
+            mqtt.CallbackAPIVersion.VERSION2,
+            client_id=client_id,
+            protocol=mqtt.MQTTv5,
+        )
+        self.client.username_pw_set(self._username, self._password)
+
+        # self.client.enable_logger(logger)
+
+        # Set latency metrics
+        self._latency_thread = None
+        self._stop_event = threading.Event()
+        self.latency_config = copy.deepcopy(latency_config) or LatencyMonitoringConfig()
+        self.latency_config.response_topic = (
+            f"{client_id}/{self.latency_config.response_topic}"
+        )
+        self.latency_config.request_topic = (
+            f"{client_id}/{self.latency_config.request_topic}"
+        )
+        if self.latency_config.enabled:
+            # Subscribe to latency monitoring topics
+            self.subscriptions.append(self.latency_config.response_topic)
+            self.subscriptions.append(self.latency_config.request_topic)
+
+            # Add callbacks for latency monitoring to take action when these messages are received
+            self.client.message_callback_add(
+                self.latency_config.response_topic, self._update_latency_metric
+            )
+            self.client.message_callback_add(
+                self.latency_config.request_topic, self._send_latency_response
+            )
+
+        # Set client callbacks
+        self.client.on_pre_connect = self.on_pre_connect
+        self.client.on_connect = self.on_connect
+        self.client.on_connect_fail = self.on_connect_fail
+        self.client.on_message = self.on_message
+        self.client.on_disconnect = self.on_disconnect
+        self.client.on_publish = self.on_publish
+
+        # self.client.on_subscribe = self.on_subscribe
+        # self.client.on_unsubscribe = self.on_unsubscribe
+        # self.client.on_log = self.on_log
+
+        self.is_connected = self.client.is_connected
+        # self.loop_forever = self.client.loop_forever
+
+        self.logger = NodeLoggingAdapter(
+            logger,
+            {
+                "node_id": self.node_id,
+                "node_name": self.name,
+                "node_type": self.node_type,
+                "host": self.hostname,
+            },
+        )
+
+        self.restore_subscriptions()
+
+    def connect(
+        self,
+        properties: Optional[Properties] = None,
+        ensure_connected: bool = True,
+    ) -> int:
+        if properties is None:
+            properties = self.properties[PacketTypes.CONNECT].build_properties()
+        if self.is_connected() is False:
+            error_code = self.client.connect(
+                host=self.hostname,
+                port=self.port,
+                keepalive=self.keepalive,
+                clean_start=self.clean_session,
+                properties=properties,
+            )
+            if error_code != 0:
+                self.logger.warning(
+                    f"Connection attempt to {self.hostname}:{self.port} failed"
+                )
+                return error_code
+            self.client.socket().setsockopt(socket.SOL_SOCKET, socket.SO_SNDBUF, 2048)
+        if ensure_connected:
+            self.ensure_connection()
+        return 0
+
+    def subscribe(
+        self,
+        topic: Union[str, tuple, list],
+        qos: Optional[int] = None,
+        options: mqtt.SubscribeOptions = None,
+    ):
+        """
+        Subscribe to a topic
+        :topic: str | tuple | list
+        :qos: quality of service, 0 | 1 | 2
+
+        """
+
+        topic = parse_topic(topic, qos, options)
+
+        result = self.client.subscribe(topic)
+
+        if result[0] != 0:
+            error_string = mqtt.error_string(result[0])
+            self.logger.error(
+                f"{error_string}, failed to subscribe to topic: {topic}",
+                extra={
+                    "error_code": error_string,
+                    "qos": qos,
+                },
+            )
+        else:
+            self.logger.debug(
+                f"Subscribed to topic: {topic}",
+                extra={
+                    "topic": topic,
+                    "qos": qos,
+                },
+            )
+
+        # Add the topic to the list of subscriptions
+        self.add_subscription_topic(topic)
+
+    def unsubscribe(self, topic: Union[str, list[str]], properties=None):
+        """
+        :param topic: A single string, or list of strings that are the subscription
+            topics to unsubscribe from.
+        :param properties: (MQTT v5.0 only) a Properties instance setting the MQTT v5.0 properties
+            to be included. Optional - if not set, no properties are sent.
+        """
+        # remove from self.subscriptions
+        if isinstance(topic, list):
+            for t in topic:
+                self.subscriptions.remove(t)
+        elif isinstance(topic, str):
+            self.subscriptions.remove(topic)
+        return self.client.unsubscribe(topic)
+
+    def add_subscription_topic(self, topic: Union[str, list, tuple]):
+
+        def append_topic(topic):
+            assert isinstance(topic, str)
+            if topic not in self.subscriptions:
+                self.subscriptions.append(topic)
+
+        if isinstance(topic, list):
+            for t in topic:
+                if isinstance(t, tuple):
+                    append_topic(t[0])
+                else:
+                    append_topic(t)
+
+        elif isinstance(topic, tuple):
+            append_topic(topic[0])
+        elif isinstance(topic, str):
+            append_topic(topic)
+
+    def restore_subscriptions(self, qos: int = 0):
+        for topic in self.subscriptions:
+            self.subscribe(topic, qos=qos)
+
+    def ensure_connection(self):
+        """
+        Ensure that the client is connected to the broker.
+        Blocking function that will attempt to reconnect if the client is not connected.
+        """
+        if self.is_connected() is True:
+            return
+        reconnects = 1
+        while self.is_connected() is False:
+            try:
+                self.client.reconnect()
+            except (ConnectionRefusedError, ValueError):
+                self.logger.error(
+                    f"Failed to reconnect to broker at {self.hostname}:{self.port}",
+                )
+            reconnects += 1
+            self.logger.info(
+                f"Retry attempt #{reconnects} in {self.timeout}s",
+            )
+            time.sleep(self.timeout)
+
+    def publish(self, topic, payload, qos=0, retain=False, properties=None):
+        # self.ensure_connection()
+        if properties:
+            properties = parse_properties_dict(properties)
+        return self.client.publish(topic, payload, qos, retain, properties=properties)
+
+    def publish_every(
+        self, topic, payload_func, qos=0, retain=False, properties=None, interval=1
+    ) -> NoReturn:
+        """
+        Publish a message every interval seconds.
+
+        This is a blocking function, and will run indefinitely.
+        :topic: str - The topic to publish to
+        :payload_func: function - A function that returns the payload to publish
+        :qos: int - The Quality of Service level
+        :retain: bool - Whether to retain the message
+        :properties: dict - MQTT properties
+        :interval: int - The interval in seconds
+        """
+
+        while True:
+            payload = payload_func()
+            self.publish(topic, payload, qos, retain, properties)
+            time.sleep(interval)
+
+    async def publish_every_async(
+        self, topic, payload_func, qos=0, retain=False, properties=None, interval=1
+    ) -> NoReturn:
+        while True:
+            payload = payload_func()
+            self.publish(topic, payload, qos, retain, properties)
+            await asyncio.sleep(interval)
+
+    def check_loop_running(self):
+        if self.client._thread is not None and self.client._thread.is_alive():
+            return True
+        return False
+
+    def loop_forever(self, timeout: int = 1, reconnect_delay: int = 5) -> NoReturn:
+        """
+        Continuously checks connection status, keeps the client alive, and handles reconnections.
+        If latency monitoring is enabled, starts periodic latency checks.
+
+        Args:
+            timeout (int): Time (in seconds) to wait between connection checks.
+            reconnect_delay (int): Time (in seconds) to wait before attempting a reconnection.
+        """
+        if self.latency_config.enabled:
+            self.start_periodic_latency_check()
+
+        self.logger.info("Entering main loop with reconnection handling.")
+        self.ensure_connection()
+        try:
+            while True:
+                if self.is_connected():
+                    self.logger.debug("Connection active. Maintaining connection.")
+                    time.sleep(timeout)
+                else:
+                    self.logger.warning("Connection lost. Attempting to reconnect...")
+                    try:
+                        self.connect()
+                        self.ensure_connection()
+                        self.logger.info("Reconnected successfully.")
+                    except Exception as e:
+                        self.logger.error(f"Reconnection failed: {e}")
+                        self.logger.info(f"Retrying in {reconnect_delay} seconds...")
+                        time.sleep(reconnect_delay)
+        except KeyboardInterrupt:
+            self.logger.info("Loop interrupted by user. Stopping...")
+        except Exception as e:
+            self.logger.error(f"An unexpected error occurred in the main loop: {e}")
+        finally:
+            self.__del__()
+
+    def loop_start(self) -> MQTTNode:
+
+        error_code = self.client.loop_start()
+
+        if error_code != 0:
+            self.logger.error(
+                f"Failed to start loop: {mqtt.error_string(error_code)}",
+            )
+        if self.latency_config.enabled:
+            self.start_periodic_latency_check()
+
+        return self
+
+    def loop_stop(self) -> MQTTNode:
+        error_code = self.client.loop_stop()
+        if error_code != 0:
+            self.logger.error(
+                f"Failed to stop loop: {mqtt.error_string(error_code)}",
+            )
+        return self
+
+    def start_periodic_latency_check(self):
+        # Periodically send ping and publish latency
+        if self._latency_thread and self._latency_thread.is_alive():
+            self.logger.warning(
+                f"Thread '{self.node_id}-latency_thread' already exists"
+            )
+            return
+
+        def periodic_request() -> NoReturn:
+            while not self._stop_event.is_set():
+                try:
+                    self._send_latency_request()
+                except Exception as e:
+                    self.logger.error(f"Error during latency request: {e}")
+                time.sleep(self.latency_config.interval)
+
+        # Start a new thread
+        self.logger.info(
+            "Starting latency monitoring thread",
+            extra={
+                "thread_name": f"{self.node_id}-latency_thread",
+            },
+        )
+        self._stop_event.clear()
+        self._latency_thread = threading.Thread(
+            target=periodic_request,
+            name=f"{self.node_id}-latency_thread",
+            daemon=True,  # Optional: Make thread a daemon so it stops with the main program
+        )
+        self._latency_thread.start()
+
+    def stop_periodic_latency_check(self):
+        # Stop the periodic latency check thread
+        if self._latency_thread and self._latency_thread.is_alive():
+            self.logger.info(
+                "Stopping latency monitoring thread",
+                extra={
+                    "thread_name": f"{self.node_id}-latency_thread",
+                },
+            )
+            self._stop_event.set()
+            self._latency_thread.join()
+
+    # Callbacks
+    # ***************************************************************************
+
+    def on_pre_connect(self, client, userdata):
+        if not self.check_loop_running():
+            self.loop_start()
+
+    def on_connect(self, client, userdata, flags, reason_code, properties):
+
+        self.logger.debug(
+            f"Connected to broker at {client.host}:{client.port}",
+        )
+        if not flags.session_present:
+            logger.debug(
+                "No session present. Restoring subscriptions ...",
+            )
+            self.restore_subscriptions()
+
+    def on_connect_fail(self, client, userdata):
+        self.logger.error(
+            f"Failed to connect to broker at {client.host}:{client.port}",
+        )
+
+    def on_disconnect(
+        self, client, userdata, disconnect_flags, reason_code, properties
+    ):
+        self.logger.debug(
+            f"Disconnected with result code: {reason_code}",
+        )
+
+    def on_message(self, client, userdata, message):
+
+        self.node_messages_received_count.labels(
+            self.node_id, self.name, self.node_type, self.hostname
+        ).inc()
+
+        self.node_bytes_received_count.labels(
+            self.node_id, self.name, self.node_type, self.hostname
+        ).inc(len(message.payload))
+
+        self.logger.info(
+            f"Received message on topic '{message.topic}': {shorten_data(message.payload.decode())}",
+            extra={
+                "topic": message.topic,
+                "qos": message.qos,
+            },
+        )
+
+    def on_publish(self, client, userdata, mid, reason_code, properties):
+        self.node_messages_sent_count.labels(
+            self.node_id, self.name, self.node_type, self.hostname
+        ).inc()
+        self.logger.debug(f"Published message #{mid}")
+
+    def _update_latency_metric(self, client, userdata, message):
+        # Calculate the latency between clients
+        time_sent = float(
+            user_properties_to_dict(message.properties.UserProperty).get("time_sent")
+        )
+        time_received = float(
+            user_properties_to_dict(message.properties.UserProperty).get(
+                "time_received"
+            )
+        )
+        latency = (time_received - time_sent) * 1000  # latency in ms
+
+        self.node_client_to_client_latency.labels(
+            self.node_id, self.name, self.node_type, self.hostname
+        ).set(latency)
+
+        if self.latency_config.log_enabled:
+            # Log the latency
+            self.logger.info(f"Client to client latency {latency:.4f} ms")
+
+    # def on_subscribe(self, client, userdata, mid, reason_code_list, properties):
+    #  self.logger.info("Subscribed to topic")
+
+    # def on_unsubscribe(self, client, userdata, mid, properties, reason_codes):
+    #  self.logger.info("Unsubscribed from topic")
+
+    def message_callback_add(self, topic: str, callback: callable):
+        """
+        Add a callback to a topic. When a message is received on the topic, the callback will be called.
+        The callback should take the form of a function that accepts three arguments: client, userdata, message.
+        callback(client, userdata, message)
+        :topic: str - The topic to add the callback to
+        :callback: function - The function to be called
+        """
+        if not callable(callback):
+            raise NodeError("Callback must be a function")
+        if not isinstance(topic, str):
+            raise NodeError("Topic must be a string")
+        if not topic in self.subscriptions:
+            self.logger.warning(
+                f"Topic {topic} not in subscriptions. Adding topic to subscriptions.",
+                extra={
+                    "topic": topic,
+                },
+            )
+            self.subscribe(topic, qos=self.subscribe_qos)
+        self.client.message_callback_add(topic, callback)
+        # logger.info(
+        #     f"Added callback to topic: {topic}",
+        #     extra={"topic": topic, "callback": callback.__name__},
+        # )
+
+    def on_log(self, client, userdata, level, buf):
+        self.logger.debug("Log: {}".format(buf))
+
+    def _get_id(self):
+        # Return a unique id for each node
+        return f"{self.node_type}_{time.time_ns()}"
+
+    def _send_latency_request(self):
+        # Send a ping message and attach the time sent as a user property
+        properties = Properties(PacketTypes.PUBLISH)
+        properties.ResponseTopic = self.latency_config.response_topic
+        properties.UserProperty = dict_to_user_properties(
+            {"node_id": self.node_id, "time_sent": str(time.time())}
+        )
+
+        self.publish(
+            self.latency_config.request_topic,
+            payload="ping",
+            qos=self.latency_config.qos,
+            properties=properties,
+        )
+
+    def _send_latency_response(self, client, userdata, message):
+        # Send a response message with the same properties as the request
+        properties = Properties(PacketTypes.PUBLISH)
+        properties.UserProperty = message.properties.UserProperty
+        # Add the time the message was received
+        properties.UserProperty.append(("time_received", str(time.time())))
+
+        self.publish(
+            message.properties.ResponseTopic,
+            payload="pong",
+            qos=self.latency_config.qos,
+            properties=properties,
+        )
+
+    def __del__(self):
+        try:
+            self.stop_periodic_latency_check()
+            self.client.disconnect()
+            self.logger.info(f"Disconnected from broker at {self.hostname}:{self.port}")
+        except AttributeError:
+            # Nothing to disconnect
+            pass