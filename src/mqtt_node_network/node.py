--- conflicted
+++ resolved
@@ -1,573 +1,569 @@
-#!/usr/bin/env python
-# -*- coding: utf-8 -*-
-# ----------------------------------------------------------------------------
-# Created By  : Matthew Davidson
-# Created Date: 2023-01-23
-# version ='1.0'
-# ---------------------------------------------------------------------------
-"""a_short_module_description"""
-# ---------------------------------------------------------------------------
-from __future__ import annotations
-from dataclasses import dataclass
-import logging
-import socket
-import threading
-from typing import Dict, List, Tuple, Union
-import time
-import asyncio
-import copy
-
-import paho.mqtt.client as mqtt
-from paho.mqtt.packettypes import PacketTypes
-from paho.mqtt.properties import Properties
-<<<<<<< HEAD
-from prometheus_client import Counter, Gauge
-from mqtt_node_network.configure import MQTTBrokerConfig, LatencyMonitoringConfig
-=======
-from prometheus_client import Counter
->>>>>>> 324f0805
-
-logger = logging.getLogger(__name__)
-
-
-@dataclass
-class MQTTBrokerConfig:
-    username: str
-    password: str
-    keepalive: int
-    hostname: str
-    port: int
-    timeout: int
-    reconnect_attempts: int
-
-
-def shorten_data(data: str, max_length: int = 75) -> str:
-    """Shorten data to a maximum length."""
-    if not isinstance(data, str):
-        data = str(data)
-    data = data.strip()
-    return data[:max_length] + "..." if len(data) > max_length else data
-
-
-def convert_bytes_to_human_readable(num: float) -> str:
-    """Convert bytes to a human-readable format."""
-    for unit in ["B", "KB", "MB", "GB", "TB", "PB"]:
-        if num < 1024.0:
-            return f"{num:.2f} {unit}"
-        num /= 1024.0
-    return f"{num:.2f} {unit}"
-
-
-def extend_or_append(list_topics, topic):
-    for item in topic:
-        if isinstance(item, tuple):
-            extend_or_append(list_topics, item)
-        else:
-            list_topics.append(item)
-
-
-def parse_properties_dict(properties: dict) -> Properties:
-
-    publish_properties = Properties(PacketTypes.PUBLISH)
-
-    if isinstance(properties, dict):
-        for key, value in properties.items():
-            if not isinstance(value, str):
-                value = str(value)
-            publish_properties.UserProperty = (key, value)
-    elif isinstance(properties, Properties):
-        publish_properties = properties
-    else:
-        raise ValueError(
-            "User property must be a dictionary or a paho.mqtt.properties.Properties instance"
-        )
-    return publish_properties
-
-
-def parse_topic(topic: Union[str, list, tuple], qos: int = 0) -> Union[list, tuple]:
-    if isinstance(topic, str):
-        return (topic, mqtt.SubscribeOptions(qos))
-    elif isinstance(topic, tuple):
-        return (topic[0], mqtt.SubscribeOptions(qos))
-    elif isinstance(topic, list):
-        return [(topic_, mqtt.SubscribeOptions(qos)) for topic_ in topic]
-    else:
-        raise ValueError("Topic must be a string, tuple or list")
-
-
-def dict_to_user_properties(properties_dict: Dict[str, str]) -> List[Tuple[str, str]]:
-    """
-    Convert a dictionary to a list of tuples for user properties.
-
-    :param properties_dict: Dictionary containing user properties
-    :return: List of tuples where each tuple is (key, value)
-    """
-    return [(key, value) for key, value in properties_dict.items()]
-
-
-def user_properties_to_dict(user_properties: List[Tuple[str, str]]) -> Dict[str, str]:
-    """
-    Convert a list of tuples (user properties) to a dictionary.
-
-    :param user_properties: List of tuples where each tuple is (key, value)
-    :return: Dictionary containing user properties
-    """
-    return dict(user_properties)
-
-
-class NodeError(Exception):
-    def __init__(self, message):
-        self.message = message
-        logger.error(self.message)
-        super().__init__(self.message)
-
-
-class MQTTNode:
-
-    node_bytes_received_count = Counter(
-        "node_bytes_received_total",
-        "Total number of bytes received by node",
-        labelnames=("node_id", "node_name", "node_type", "host"),
-    )
-
-    node_bytes_sent_count = Counter(
-        "node_bytes_sent_total",
-        "Total number of bytes sent by node",
-        labelnames=("node_id", "node_name", "node_type", "host"),
-    )
-
-    node_messages_received_count = Counter(
-        "node_messages_received_total",
-        "Total number of messages received by node",
-        labelnames=("node_id", "node_name", "node_type", "host"),
-    )
-
-    node_messages_sent_count = Counter(
-        "node_messages_sent_total",
-        "Total number of messages sent by node",
-        labelnames=("node_id", "node_name", "node_type", "host"),
-    )
-
-    node_client_to_client_latency = Gauge(
-        "node_client_to_client_latency",
-        "Estimated latency between two clients connected through the MQTT broker",
-        labelnames=("node_id", "node_name", "node_type", "host"),
-    )
-
-    def __init__(
-        self,
-        broker_config: MQTTBrokerConfig,
-        name=None,
-        node_id="",
-        node_type=None,
-        logger=None,
-        subscriptions: list = None,
-        latency_config: LatencyMonitoringConfig = None,
-    ):
-        self.name = name
-        self.node_type = node_type or self.__class__.__name__
-        self.node_id = node_id or self._get_id()
-        self.client_id = node_id
-        self.subscriptions = subscriptions or []
-
-        self.hostname: str = broker_config.hostname
-        self.port: int = broker_config.port
-        self.address = (broker_config.hostname, broker_config.port)
-        self.keepalive: int = broker_config.keepalive
-        self.timeout: int = broker_config.timeout
-        self.reconnect_attempts: int = broker_config.reconnect_attempts
-
-        self._username: str = broker_config.username
-        self._password: str = broker_config.password
-        self._auth: dict = {
-            "username": broker_config.username,
-            "password": broker_config.password,
-        }
-
-        # Initialize client
-        client_id = self.name or self.node_id
-        self.client = mqtt.Client(
-            mqtt.CallbackAPIVersion.VERSION2,
-            client_id=client_id,
-            protocol=mqtt.MQTTv5,
-        )
-        self.client.username_pw_set(self._username, self._password)
-        if logger:
-            self.client.enable_logger(logger)
-
-        # Set latency metrics
-        self.latency_config = (
-            copy.deepcopy(latency_config)
-            if latency_config
-            else LatencyMonitoringConfig()
-        )
-        self.latency_config.response_topic = (
-            f"{client_id}/{self.latency_config.response_topic}"
-        )
-        self.latency_config.request_topic = (
-            f"{client_id}/{self.latency_config.request_topic}"
-        )
-        if self.latency_config.enabled:
-            # Subscribe to latency monitoring topics
-            self.subscriptions.append(self.latency_config.response_topic)
-            self.subscriptions.append(self.latency_config.request_topic)
-
-            # Add callbacks for latency monitoring to take action when these messages are received
-            self.client.message_callback_add(
-                self.latency_config.response_topic, self._update_latency_metric
-            )
-            self.client.message_callback_add(
-                self.latency_config.request_topic, self._send_response
-            )
-
-        # Set client callbacks
-        # self.client.on_pre_connect = self.on_pre_connect
-        self.client.on_connect = self.on_connect
-        self.client.on_connect_fail = self.on_connect_fail
-        self.client.on_message = self.on_message
-        self.client.on_disconnect = self.on_disconnect
-        self.client.on_publish = self.on_publish
-
-        # self.client.on_subscribe = self.on_subscribe
-        # self.client.on_unsubscribe = self.on_unsubscribe
-        # self.client.on_log = self.on_log
-
-        self.is_connected = self.client.is_connected
-        self.loop_forever = self.client.loop_forever
-
-    def connect(self):
-        self.loop_start()
-        if self.is_connected() is False:
-            if self.client.connect(self.hostname, self.port, self.keepalive) != 0:
-                logger.warning(
-                    f"Connection attempt to {self.hostname}:{self.port} failed",
-                    extra={
-                        "node_id": self.node_id,
-                        "node_name": self.name,
-                        "node_type": self.node_type,
-                        "host": self.hostname,
-                    },
-                )
-                return self
-            self.client.socket().setsockopt(socket.SOL_SOCKET, socket.SO_SNDBUF, 2048)
-        # self.ensure_connection()
-
-        return self
-
-    def subscribe(self, topic: Union[str, tuple, list], qos: int = 0):
-        """
-        Subscribe to a topic
-        :topic: str | tuple | list
-        :qos: quality of service, 0 | 1 | 2
-
-        """
-
-        topic = parse_topic(topic, qos)
-
-        result = self.client.subscribe(topic)
-
-        if result[0] != 0:
-            error_string = mqtt.error_string(result[0])
-            logger.error(
-                f"{error_string}, failed to subscribe to topic: {topic}",
-                extra={
-                    "error_code": error_string,
-                    "node_id": self.node_id,
-                    "node_name": self.name,
-                    "node_type": self.node_type,
-                    "host": self.hostname,
-                },
-            )
-        else:
-            logger.info(
-                f"Subscribed to topic: {topic}",
-                extra={
-                    "topic": topic,
-                    "node_id": self.node_id,
-                    "node_name": self.name,
-                    "node_type": self.node_type,
-                    "host": self.hostname,
-                },
-            )
-
-        # Add the topic to the list of subscriptions
-        self.add_subscription_topic(topic)
-
-    def unsubscribe(self, topic: Union[str, list[str]], properties=None):
-        """
-        :param topic: A single string, or list of strings that are the subscription
-            topics to unsubscribe from.
-        :param properties: (MQTT v5.0 only) a Properties instance setting the MQTT v5.0 properties
-            to be included. Optional - if not set, no properties are sent.
-        """
-        # remove from self.subscriptions
-        if isinstance(topic, list):
-            for t in topic:
-                self.subscriptions.remove(t)
-        elif isinstance(topic, str):
-            self.subscriptions.remove(topic)
-        return self.client.unsubscribe(topic)
-
-    def add_subscription_topic(self, topic: Union[str, list, tuple]):
-
-        def append_topic(topic):
-            assert isinstance(topic, str)
-            if topic not in self.subscriptions:
-                self.subscriptions.append(topic)
-
-        if isinstance(topic, list):
-            for t in topic:
-                if isinstance(t, tuple):
-                    append_topic(t[0])
-                else:
-                    append_topic(t)
-
-        elif isinstance(topic, tuple):
-            append_topic(topic[0])
-        elif isinstance(topic, str):
-            append_topic(topic)
-
-    def restore_subscriptions(self, qos: int = 1):
-        for topic in self.subscriptions:
-            self.subscribe(topic, qos=qos)
-
-    def ensure_connection(self):
-        if self.is_connected() is True:
-            return
-        reconnects = 1
-        while self.is_connected() is False:
-            try:
-                self.client.reconnect()
-            except (ConnectionRefusedError, ValueError):
-                logger.error(
-                    f"Failed to reconnect to broker at {self.hostname}:{self.port}",
-                    extra={
-                        "node_id": self.node_id,
-                        "node_name": self.name,
-                        "node_type": self.node_type,
-                        "host": self.hostname,
-                    },
-                )
-            reconnects += 1
-            logger.info(
-                f"Retry attempt #{reconnects} in {self.timeout}s",
-                extra={
-                    "node_id": self.node_id,
-                    "node_name": self.name,
-                    "node_type": self.node_type,
-                    "host": self.hostname,
-                },
-            )
-            time.sleep(self.timeout)
-
-    def publish(self, topic, payload, qos=0, retain=False, properties=None):
-        self.ensure_connection()
-        if properties:
-            properties = parse_properties_dict(properties)
-        return self.client.publish(topic, payload, qos, retain, properties=properties)
-
-    def publish_every(
-        self, topic, payload_func, qos=0, retain=False, properties=None, interval=1
-    ):
-        while True:
-            payload = payload_func()
-            self.publish(topic, payload, qos, retain, properties)
-            time.sleep(interval)
-
-    async def publish_every_async(
-        self, topic, payload_func, qos=0, retain=False, properties=None, interval=1
-    ):
-        while True:
-            payload = payload_func()
-            self.publish(topic, payload, qos, retain, properties)
-            await asyncio.sleep(interval)
-
-    def loop_forever(self):
-        self.client.loop_forever()
-        if self.latency_config.enabled:
-            self.start_periodic_latency_check()
-        return self
-
-    def loop_start(self):
-        self.client.loop_start()
-        if self.latency_config.enabled:
-            self.start_periodic_latency_check()
-        return self
-
-    def start_periodic_latency_check(self):
-        # Periodically send ping and publish latency
-        def periodic_request():
-            while True:
-                self._send_request()
-                time.sleep(self.latency_config.interval)
-
-        latency_thread = threading.Thread(target=periodic_request)
-        latency_thread.start()
-
-    # Callbacks
-    # ***************************************************************************
-
-    # def on_pre_connect(self, client, userdata):
-    # logger.info(
-    #     f"Connecting to broker at {client.host}:{client.port}",
-    #     extra={
-    #         "node_id": self.node_id,
-    #         "node_name": self.name,
-    #         "node_type": self.node_type,
-    #         "host": self.hostname,
-    #     },
-    # )
-
-    def on_connect(self, client, userdata, flags, reason_code, properties):
-        logger.info(
-            f"Connected to broker at {client.host}:{client.port}",
-            extra={
-                "node_id": self.node_id,
-                "node_name": self.name,
-                "node_type": self.node_type,
-                "host": self.hostname,
-            },
-        )
-        self.restore_subscriptions()
-
-    def on_connect_fail(self, client, userdata):
-        logger.error(
-            f"Failed to connect to broker at {client.host}:{client.port}",
-            extra={
-                "node_id": self.node_id,
-                "node_name": self.name,
-                "node_type": self.node_type,
-                "host": self.hostname,
-            },
-        )
-
-    def on_disconnect(
-        self, client, userdata, disconnect_flags, reason_code, properties
-    ):
-        logger.info(
-            f"Disconnected with result code: {reason_code}",
-            extra={
-                "node_id": self.node_id,
-                "node_name": self.name,
-                "node_type": self.node_type,
-                "host": self.hostname,
-            },
-        )
-
-    def on_message(self, client, userdata, message):
-
-        self.node_messages_received_count.labels(
-            self.node_id, self.name, self.node_type, self.hostname
-        ).inc()
-
-        self.node_bytes_received_count.labels(
-            self.node_id, self.name, self.node_type, self.hostname
-        ).inc(len(message.payload))
-
-        logger.info(
-            f"Received message on topic '{message.topic}': {shorten_data(message.payload.decode())}",
-            extra={
-                "topic": message.topic,
-                "qos": message.qos,
-                "node_id": self.node_id,
-                "node_name": self.name,
-                "node_type": self.node_type,
-                "host": self.hostname,
-            },
-        )
-
-    def on_publish(self, client, userdata, mid, reason_code, properties):
-        self.node_messages_sent_count.labels(
-            self.node_id, self.name, self.node_type, self.hostname
-        ).inc()
-        logger.debug(
-            f"Published message #{mid}",
-            extra={
-                "node_id": self.node_id,
-                "node_name": self.name,
-                "node_type": self.node_type,
-                "host": self.hostname,
-            },
-        )
-
-    def _update_latency_metric(self, client, userdata, message):
-        # Calculate the latency between clients
-        time_sent = float(
-            user_properties_to_dict(message.properties.UserProperty).get("time_sent")
-        )
-        time_received = float(
-            user_properties_to_dict(message.properties.UserProperty).get(
-                "time_received"
-            )
-        )
-        latency = (time_received - time_sent) * 1000  # latency in ms
-
-        self.node_client_to_client_latency.labels(
-            self.node_id, self.name, self.node_type, self.hostname
-        ).set(latency)
-
-        if self.latency_config.log_enabled:
-            # Log the latency
-            logger.info(
-                f"Client to client latency {latency:.4f} ms",
-                extra={
-                    "node_id": self.node_id,
-                    "node_name": self.name,
-                    "node_type": self.node_type,
-                    "host": self.hostname,
-                },
-            )
-
-    # def on_subscribe(self, client, userdata, mid, reason_code_list, properties):
-    #  self.logger.info("Subscribed to topic")
-
-    # def on_unsubscribe(self, client, userdata, mid, properties, reason_codes):
-    #  self.logger.info("Unsubscribed from topic")
-
-    def on_log(self, client, userdata, level, buf):
-        logger.debug(
-            "Log: {}".format(buf),
-            extra={
-                "node_id": self.node_id,
-                "node_name": self.name,
-                "node_type": self.node_type,
-                "host": self.hostname,
-            },
-        )
-
-    def _get_id(self):
-        # Return a unique id for each node
-        return f"{self.node_type}_{time.time_ns()}"
-
-    def _send_request(self):
-        # Send a ping message and attach the time sent as a user property
-        properties = Properties(PacketTypes.PUBLISH)
-        properties.ResponseTopic = self.latency_config.response_topic
-        properties.UserProperty = dict_to_user_properties(
-            {"node_id": self.node_id, "time_sent": str(time.time())}
-        )
-
-        self.publish(
-            self.latency_config.request_topic,
-            payload="ping",
-            qos=self.latency_config.qos,
-            properties=properties,
-        )
-
-    def _send_response(self, client, userdata, message):
-        # Send a response message with the same properties as the request
-        properties = Properties(PacketTypes.PUBLISH)
-        properties.UserProperty = message.properties.UserProperty
-        # Add the time the message was received
-        properties.UserProperty.append(("time_received", str(time.time())))
-
-        self.publish(
-            message.properties.ResponseTopic,
-            payload="pong",
-            qos=self.latency_config.qos,
-            properties=properties,
-        )
-
-    def __del__(self):
-        self.client.disconnect()
-        logger.info(f"Disconnected from broker at {self.hostname}:{self.port}")
+#!/usr/bin/env python
+# -*- coding: utf-8 -*-
+# ----------------------------------------------------------------------------
+# Created By  : Matthew Davidson
+# Created Date: 2023-01-23
+# version ='1.0'
+# ---------------------------------------------------------------------------
+"""a_short_module_description"""
+# ---------------------------------------------------------------------------
+from __future__ import annotations
+from dataclasses import dataclass
+import logging
+import socket
+import threading
+from typing import Dict, List, Tuple, Union
+import time
+import asyncio
+import copy
+
+import paho.mqtt.client as mqtt
+from paho.mqtt.packettypes import PacketTypes
+from paho.mqtt.properties import Properties
+from prometheus_client import Counter, Gauge
+from mqtt_node_network.configure import MQTTBrokerConfig, LatencyMonitoringConfig
+
+logger = logging.getLogger(__name__)
+
+
+@dataclass
+class MQTTBrokerConfig:
+    username: str
+    password: str
+    keepalive: int
+    hostname: str
+    port: int
+    timeout: int
+    reconnect_attempts: int
+
+
+def shorten_data(data: str, max_length: int = 75) -> str:
+    """Shorten data to a maximum length."""
+    if not isinstance(data, str):
+        data = str(data)
+    data = data.strip()
+    return data[:max_length] + "..." if len(data) > max_length else data
+
+
+def convert_bytes_to_human_readable(num: float) -> str:
+    """Convert bytes to a human-readable format."""
+    for unit in ["B", "KB", "MB", "GB", "TB", "PB"]:
+        if num < 1024.0:
+            return f"{num:.2f} {unit}"
+        num /= 1024.0
+    return f"{num:.2f} {unit}"
+
+
+def extend_or_append(list_topics, topic):
+    for item in topic:
+        if isinstance(item, tuple):
+            extend_or_append(list_topics, item)
+        else:
+            list_topics.append(item)
+
+
+def parse_properties_dict(properties: dict) -> Properties:
+
+    publish_properties = Properties(PacketTypes.PUBLISH)
+
+    if isinstance(properties, dict):
+        for key, value in properties.items():
+            if not isinstance(value, str):
+                value = str(value)
+            publish_properties.UserProperty = (key, value)
+    elif isinstance(properties, Properties):
+        publish_properties = properties
+    else:
+        raise ValueError(
+            "User property must be a dictionary or a paho.mqtt.properties.Properties instance"
+        )
+    return publish_properties
+
+
+def parse_topic(topic: Union[str, list, tuple], qos: int = 0) -> Union[list, tuple]:
+    if isinstance(topic, str):
+        return (topic, mqtt.SubscribeOptions(qos))
+    elif isinstance(topic, tuple):
+        return (topic[0], mqtt.SubscribeOptions(qos))
+    elif isinstance(topic, list):
+        return [(topic_, mqtt.SubscribeOptions(qos)) for topic_ in topic]
+    else:
+        raise ValueError("Topic must be a string, tuple or list")
+
+
+def dict_to_user_properties(properties_dict: Dict[str, str]) -> List[Tuple[str, str]]:
+    """
+    Convert a dictionary to a list of tuples for user properties.
+
+    :param properties_dict: Dictionary containing user properties
+    :return: List of tuples where each tuple is (key, value)
+    """
+    return [(key, value) for key, value in properties_dict.items()]
+
+
+def user_properties_to_dict(user_properties: List[Tuple[str, str]]) -> Dict[str, str]:
+    """
+    Convert a list of tuples (user properties) to a dictionary.
+
+    :param user_properties: List of tuples where each tuple is (key, value)
+    :return: Dictionary containing user properties
+    """
+    return dict(user_properties)
+
+
+class NodeError(Exception):
+    def __init__(self, message):
+        self.message = message
+        logger.error(self.message)
+        super().__init__(self.message)
+
+
+class MQTTNode:
+
+    node_bytes_received_count = Counter(
+        "node_bytes_received_total",
+        "Total number of bytes received by node",
+        labelnames=("node_id", "node_name", "node_type", "host"),
+    )
+
+    node_bytes_sent_count = Counter(
+        "node_bytes_sent_total",
+        "Total number of bytes sent by node",
+        labelnames=("node_id", "node_name", "node_type", "host"),
+    )
+
+    node_messages_received_count = Counter(
+        "node_messages_received_total",
+        "Total number of messages received by node",
+        labelnames=("node_id", "node_name", "node_type", "host"),
+    )
+
+    node_messages_sent_count = Counter(
+        "node_messages_sent_total",
+        "Total number of messages sent by node",
+        labelnames=("node_id", "node_name", "node_type", "host"),
+    )
+
+    node_client_to_client_latency = Gauge(
+        "node_client_to_client_latency",
+        "Estimated latency between two clients connected through the MQTT broker",
+        labelnames=("node_id", "node_name", "node_type", "host"),
+    )
+
+    def __init__(
+        self,
+        broker_config: MQTTBrokerConfig,
+        name=None,
+        node_id="",
+        node_type=None,
+        logger=None,
+        subscriptions: list = None,
+        latency_config: LatencyMonitoringConfig = None,
+    ):
+        self.name = name
+        self.node_type = node_type or self.__class__.__name__
+        self.node_id = node_id or self._get_id()
+        self.client_id = node_id
+        self.subscriptions = subscriptions or []
+
+        self.hostname: str = broker_config.hostname
+        self.port: int = broker_config.port
+        self.address = (broker_config.hostname, broker_config.port)
+        self.keepalive: int = broker_config.keepalive
+        self.timeout: int = broker_config.timeout
+        self.reconnect_attempts: int = broker_config.reconnect_attempts
+
+        self._username: str = broker_config.username
+        self._password: str = broker_config.password
+        self._auth: dict = {
+            "username": broker_config.username,
+            "password": broker_config.password,
+        }
+
+        # Initialize client
+        client_id = self.name or self.node_id
+        self.client = mqtt.Client(
+            mqtt.CallbackAPIVersion.VERSION2,
+            client_id=client_id,
+            protocol=mqtt.MQTTv5,
+        )
+        self.client.username_pw_set(self._username, self._password)
+        if logger:
+            self.client.enable_logger(logger)
+
+        # Set latency metrics
+        self.latency_config = (
+            copy.deepcopy(latency_config)
+            if latency_config
+            else LatencyMonitoringConfig()
+        )
+        self.latency_config.response_topic = (
+            f"{client_id}/{self.latency_config.response_topic}"
+        )
+        self.latency_config.request_topic = (
+            f"{client_id}/{self.latency_config.request_topic}"
+        )
+        if self.latency_config.enabled:
+            # Subscribe to latency monitoring topics
+            self.subscriptions.append(self.latency_config.response_topic)
+            self.subscriptions.append(self.latency_config.request_topic)
+
+            # Add callbacks for latency monitoring to take action when these messages are received
+            self.client.message_callback_add(
+                self.latency_config.response_topic, self._update_latency_metric
+            )
+            self.client.message_callback_add(
+                self.latency_config.request_topic, self._send_response
+            )
+
+        # Set client callbacks
+        # self.client.on_pre_connect = self.on_pre_connect
+        self.client.on_connect = self.on_connect
+        self.client.on_connect_fail = self.on_connect_fail
+        self.client.on_message = self.on_message
+        self.client.on_disconnect = self.on_disconnect
+        self.client.on_publish = self.on_publish
+
+        # self.client.on_subscribe = self.on_subscribe
+        # self.client.on_unsubscribe = self.on_unsubscribe
+        # self.client.on_log = self.on_log
+
+        self.is_connected = self.client.is_connected
+        self.loop_forever = self.client.loop_forever
+
+    def connect(self):
+        self.loop_start()
+        if self.is_connected() is False:
+            if self.client.connect(self.hostname, self.port, self.keepalive) != 0:
+                logger.warning(
+                    f"Connection attempt to {self.hostname}:{self.port} failed",
+                    extra={
+                        "node_id": self.node_id,
+                        "node_name": self.name,
+                        "node_type": self.node_type,
+                        "host": self.hostname,
+                    },
+                )
+                return self
+            self.client.socket().setsockopt(socket.SOL_SOCKET, socket.SO_SNDBUF, 2048)
+        # self.ensure_connection()
+
+        return self
+
+    def subscribe(self, topic: Union[str, tuple, list], qos: int = 0):
+        """
+        Subscribe to a topic
+        :topic: str | tuple | list
+        :qos: quality of service, 0 | 1 | 2
+
+        """
+
+        topic = parse_topic(topic, qos)
+
+        result = self.client.subscribe(topic)
+
+        if result[0] != 0:
+            error_string = mqtt.error_string(result[0])
+            logger.error(
+                f"{error_string}, failed to subscribe to topic: {topic}",
+                extra={
+                    "error_code": error_string,
+                    "node_id": self.node_id,
+                    "node_name": self.name,
+                    "node_type": self.node_type,
+                    "host": self.hostname,
+                },
+            )
+        else:
+            logger.info(
+                f"Subscribed to topic: {topic}",
+                extra={
+                    "topic": topic,
+                    "node_id": self.node_id,
+                    "node_name": self.name,
+                    "node_type": self.node_type,
+                    "host": self.hostname,
+                },
+            )
+
+        # Add the topic to the list of subscriptions
+        self.add_subscription_topic(topic)
+
+    def unsubscribe(self, topic: Union[str, list[str]], properties=None):
+        """
+        :param topic: A single string, or list of strings that are the subscription
+            topics to unsubscribe from.
+        :param properties: (MQTT v5.0 only) a Properties instance setting the MQTT v5.0 properties
+            to be included. Optional - if not set, no properties are sent.
+        """
+        # remove from self.subscriptions
+        if isinstance(topic, list):
+            for t in topic:
+                self.subscriptions.remove(t)
+        elif isinstance(topic, str):
+            self.subscriptions.remove(topic)
+        return self.client.unsubscribe(topic)
+
+    def add_subscription_topic(self, topic: Union[str, list, tuple]):
+
+        def append_topic(topic):
+            assert isinstance(topic, str)
+            if topic not in self.subscriptions:
+                self.subscriptions.append(topic)
+
+        if isinstance(topic, list):
+            for t in topic:
+                if isinstance(t, tuple):
+                    append_topic(t[0])
+                else:
+                    append_topic(t)
+
+        elif isinstance(topic, tuple):
+            append_topic(topic[0])
+        elif isinstance(topic, str):
+            append_topic(topic)
+
+    def restore_subscriptions(self, qos: int = 1):
+        for topic in self.subscriptions:
+            self.subscribe(topic, qos=qos)
+
+    def ensure_connection(self):
+        if self.is_connected() is True:
+            return
+        reconnects = 1
+        while self.is_connected() is False:
+            try:
+                self.client.reconnect()
+            except (ConnectionRefusedError, ValueError):
+                logger.error(
+                    f"Failed to reconnect to broker at {self.hostname}:{self.port}",
+                    extra={
+                        "node_id": self.node_id,
+                        "node_name": self.name,
+                        "node_type": self.node_type,
+                        "host": self.hostname,
+                    },
+                )
+            reconnects += 1
+            logger.info(
+                f"Retry attempt #{reconnects} in {self.timeout}s",
+                extra={
+                    "node_id": self.node_id,
+                    "node_name": self.name,
+                    "node_type": self.node_type,
+                    "host": self.hostname,
+                },
+            )
+            time.sleep(self.timeout)
+
+    def publish(self, topic, payload, qos=0, retain=False, properties=None):
+        self.ensure_connection()
+        if properties:
+            properties = parse_properties_dict(properties)
+        return self.client.publish(topic, payload, qos, retain, properties=properties)
+
+    def publish_every(
+        self, topic, payload_func, qos=0, retain=False, properties=None, interval=1
+    ):
+        while True:
+            payload = payload_func()
+            self.publish(topic, payload, qos, retain, properties)
+            time.sleep(interval)
+
+    async def publish_every_async(
+        self, topic, payload_func, qos=0, retain=False, properties=None, interval=1
+    ):
+        while True:
+            payload = payload_func()
+            self.publish(topic, payload, qos, retain, properties)
+            await asyncio.sleep(interval)
+
+    def loop_forever(self):
+        self.client.loop_forever()
+        if self.latency_config.enabled:
+            self.start_periodic_latency_check()
+        return self
+
+    def loop_start(self):
+        self.client.loop_start()
+        if self.latency_config.enabled:
+            self.start_periodic_latency_check()
+        return self
+
+    def start_periodic_latency_check(self):
+        # Periodically send ping and publish latency
+        def periodic_request():
+            while True:
+                self._send_request()
+                time.sleep(self.latency_config.interval)
+
+        latency_thread = threading.Thread(target=periodic_request)
+        latency_thread.start()
+
+    # Callbacks
+    # ***************************************************************************
+
+    # def on_pre_connect(self, client, userdata):
+    # logger.info(
+    #     f"Connecting to broker at {client.host}:{client.port}",
+    #     extra={
+    #         "node_id": self.node_id,
+    #         "node_name": self.name,
+    #         "node_type": self.node_type,
+    #         "host": self.hostname,
+    #     },
+    # )
+
+    def on_connect(self, client, userdata, flags, reason_code, properties):
+        logger.info(
+            f"Connected to broker at {client.host}:{client.port}",
+            extra={
+                "node_id": self.node_id,
+                "node_name": self.name,
+                "node_type": self.node_type,
+                "host": self.hostname,
+            },
+        )
+        self.restore_subscriptions()
+
+    def on_connect_fail(self, client, userdata):
+        logger.error(
+            f"Failed to connect to broker at {client.host}:{client.port}",
+            extra={
+                "node_id": self.node_id,
+                "node_name": self.name,
+                "node_type": self.node_type,
+                "host": self.hostname,
+            },
+        )
+
+    def on_disconnect(
+        self, client, userdata, disconnect_flags, reason_code, properties
+    ):
+        logger.info(
+            f"Disconnected with result code: {reason_code}",
+            extra={
+                "node_id": self.node_id,
+                "node_name": self.name,
+                "node_type": self.node_type,
+                "host": self.hostname,
+            },
+        )
+
+    def on_message(self, client, userdata, message):
+
+        self.node_messages_received_count.labels(
+            self.node_id, self.name, self.node_type, self.hostname
+        ).inc()
+
+        self.node_bytes_received_count.labels(
+            self.node_id, self.name, self.node_type, self.hostname
+        ).inc(len(message.payload))
+
+        logger.info(
+            f"Received message on topic '{message.topic}': {shorten_data(message.payload.decode())}",
+            extra={
+                "topic": message.topic,
+                "qos": message.qos,
+                "node_id": self.node_id,
+                "node_name": self.name,
+                "node_type": self.node_type,
+                "host": self.hostname,
+            },
+        )
+
+    def on_publish(self, client, userdata, mid, reason_code, properties):
+        self.node_messages_sent_count.labels(
+            self.node_id, self.name, self.node_type, self.hostname
+        ).inc()
+        logger.debug(
+            f"Published message #{mid}",
+            extra={
+                "node_id": self.node_id,
+                "node_name": self.name,
+                "node_type": self.node_type,
+                "host": self.hostname,
+            },
+        )
+
+    def _update_latency_metric(self, client, userdata, message):
+        # Calculate the latency between clients
+        time_sent = float(
+            user_properties_to_dict(message.properties.UserProperty).get("time_sent")
+        )
+        time_received = float(
+            user_properties_to_dict(message.properties.UserProperty).get(
+                "time_received"
+            )
+        )
+        latency = (time_received - time_sent) * 1000  # latency in ms
+
+        self.node_client_to_client_latency.labels(
+            self.node_id, self.name, self.node_type, self.hostname
+        ).set(latency)
+
+        if self.latency_config.log_enabled:
+            # Log the latency
+            logger.info(
+                f"Client to client latency {latency:.4f} ms",
+                extra={
+                    "node_id": self.node_id,
+                    "node_name": self.name,
+                    "node_type": self.node_type,
+                    "host": self.hostname,
+                },
+            )
+
+    # def on_subscribe(self, client, userdata, mid, reason_code_list, properties):
+    #  self.logger.info("Subscribed to topic")
+
+    # def on_unsubscribe(self, client, userdata, mid, properties, reason_codes):
+    #  self.logger.info("Unsubscribed from topic")
+
+    def on_log(self, client, userdata, level, buf):
+        logger.debug(
+            "Log: {}".format(buf),
+            extra={
+                "node_id": self.node_id,
+                "node_name": self.name,
+                "node_type": self.node_type,
+                "host": self.hostname,
+            },
+        )
+
+    def _get_id(self):
+        # Return a unique id for each node
+        return f"{self.node_type}_{time.time_ns()}"
+
+    def _send_request(self):
+        # Send a ping message and attach the time sent as a user property
+        properties = Properties(PacketTypes.PUBLISH)
+        properties.ResponseTopic = self.latency_config.response_topic
+        properties.UserProperty = dict_to_user_properties(
+            {"node_id": self.node_id, "time_sent": str(time.time())}
+        )
+
+        self.publish(
+            self.latency_config.request_topic,
+            payload="ping",
+            qos=self.latency_config.qos,
+            properties=properties,
+        )
+
+    def _send_response(self, client, userdata, message):
+        # Send a response message with the same properties as the request
+        properties = Properties(PacketTypes.PUBLISH)
+        properties.UserProperty = message.properties.UserProperty
+        # Add the time the message was received
+        properties.UserProperty.append(("time_received", str(time.time())))
+
+        self.publish(
+            message.properties.ResponseTopic,
+            payload="pong",
+            qos=self.latency_config.qos,
+            properties=properties,
+        )
+
+    def __del__(self):
+        self.client.disconnect()
+        logger.info(f"Disconnected from broker at {self.hostname}:{self.port}")