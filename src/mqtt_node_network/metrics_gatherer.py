from collections import deque
from dataclasses import asdict, dataclass, field
import json
from typing import Mapping, Union
import time
import logging

from mqtt_node_network.node import MQTTNode
from mqtt_node_network.configuration import MQTTBrokerConfig, config

TOPIC_STRUCTURE = config["mqtt"]["node_network"]["topic_structure"]

logger = logging.getLogger(__name__)


@dataclass
class Metric(Mapping):
    measurement: str
    fields: dict
    time: float | int
    tags: dict = field(default_factory=dict)

    def __iter__(self):
        return iter(asdict(self).keys())

    def __getitem__(self, key):
        return asdict(self)[key]

    def __len__(self):
        return len(asdict(self))


def parse_topic(topic: str, structure: str) -> tuple[dict, str]:
    topic_parts = topic.rstrip("/").split("/")
    structure_parts = structure.rstrip("/").split("/")
    len_diff = len(topic_parts) - len(structure_parts)
    if structure_parts[-1].endswith("*"):
        len_field = len_diff + 1
        structure_parts[-1] = structure_parts[-1][:-1]
    else:
        if len_diff <= 0:
            len_field = 1
        else:
            message = f"Metric not processed. Topic is too long for the given structure"
            extra = {"topic": topic, "structure": structure}
            logger.error(message, extra=extra)
            raise ValueError(f"{message}; {extra}")

    if len_field <= 0 or len_diff < 0:
        message = f"Metric not processed. Topic is too short for the given structure"
        extra = {"topic": topic, "structure": structure}
        logger.error(message, extra=extra)
        raise ValueError(f"{message}; {extra}")

    other_parts = topic_parts[:-len_field]
    field_parts = topic_parts[-len_field:]

    parsed_dict = dict(zip(structure_parts, other_parts))
    parsed_dict[structure_parts[-1]] = "_".join(field_parts)

    return parsed_dict


def parse_payload_to_metric(
    value: Union[int, float, str], topic: str, structure: str
) -> Metric:
    parsed_topic = parse_topic(topic, structure)
    measurement = parsed_topic.pop("measurement")
    fields = {parsed_topic.pop("field"): value}
    metric_time = time.time()
    tags = parsed_topic
    return Metric(measurement=measurement, fields=fields, time=metric_time, tags=tags)


class MQTTMetricsGatherer(MQTTNode):
    def __init__(
        self,
        broker_config: MQTTBrokerConfig,
        buffer: Union[list, deque] = None,
        name=None,
        node_id="",
        node_type=None,
        logger=None,
        datatype: type = Metric,
    ):
        super().__init__(
            broker_config,
            name=name,
            node_id=node_id,
            node_type=node_type,
            logger=logger,
        )

        if buffer is None:
            buffer = []
        self.buffer = buffer
        self.datatype = datatype

    def on_message(self, client, userdata, message):
        super().on_message(client, userdata, message)
<<<<<<< HEAD
        data = message.payload.decode()
        if data == "nan" or data is None:
=======
        if message.payload is None:
            logger.debug(
                f"Null message ignored. Received None on topic '{message.topic}'"
            )
            return
        
        elif isinstance(message.payload, bytes):
            data = message.payload.decode()
        
        if data == "nan":
>>>>>>> 09fc2ee9
            logger.debug(
                f"Null message ignored. Received 'nan' on topic '{message.topic}'"
            )
            return
        
        if isinstance(data, str):
            try:
                data = json.loads(data)
            except json.JSONDecodeError:
                logger.debug("Message is not JSON. Attempting to parse as a string")
                pass
        
        if not isinstance(data, (str, int, float)):
            logger.error(
                f"Message is not a valid type. Received '{type(data)}' on topic '{message.topic}'"
            )
            return
        
        metric = parse_payload_to_metric(
            value=data, topic=message.topic, structure=TOPIC_STRUCTURE
        )
        metric = self.datatype(**metric)
        self.buffer.append(metric)<|MERGE_RESOLUTION|>--- conflicted
+++ resolved
@@ -98,39 +98,35 @@
 
     def on_message(self, client, userdata, message):
         super().on_message(client, userdata, message)
-<<<<<<< HEAD
         data = message.payload.decode()
-        if data == "nan" or data is None:
-=======
         if message.payload is None:
             logger.debug(
                 f"Null message ignored. Received None on topic '{message.topic}'"
             )
             return
-        
+
         elif isinstance(message.payload, bytes):
             data = message.payload.decode()
-        
+
         if data == "nan":
->>>>>>> 09fc2ee9
             logger.debug(
                 f"Null message ignored. Received 'nan' on topic '{message.topic}'"
             )
             return
-        
+
         if isinstance(data, str):
             try:
                 data = json.loads(data)
             except json.JSONDecodeError:
                 logger.debug("Message is not JSON. Attempting to parse as a string")
                 pass
-        
+
         if not isinstance(data, (str, int, float)):
             logger.error(
                 f"Message is not a valid type. Received '{type(data)}' on topic '{message.topic}'"
             )
             return
-        
+
         metric = parse_payload_to_metric(
             value=data, topic=message.topic, structure=TOPIC_STRUCTURE
         )
