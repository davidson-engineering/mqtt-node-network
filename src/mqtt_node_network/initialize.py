from logging.config import dictConfig
from pathlib import Path
from typing import Union
from mqtt_node_network import (
    MQTTBrokerConfig,
    LatencyMonitoringConfig,
)
import logging
from config_loader import load_configs


def start_prometheus_server(port=8000) -> None:
    from prometheus_client import start_http_server

    start_http_server(port)


def get_nested_value(config, target_key):
    # Base case: if the target key is in the current dictionary, return its value
    if target_key in config:
        return config[target_key]

    # Recursive case: check for the target key in any nested dictionaries
    for key, value in config.items():
        if isinstance(value, dict):
            result = get_nested_value(value, target_key)
            if result is not None:
                return result

    # Return None if the target key is not found
    return None


def initialize_config(
    config: str = None,
    secrets: str = None,
    logging_config: Union[dict, str] = None,
) -> tuple[dict, logging.Logger]:
    """
    Initialize the configuration and logger.

    Args:
    - config: The configuration file path or list of configuration file paths.
    - secrets: The secrets file path. Will default to ".env" if not provided.

    """

    config_filename = config
    config = load_configs(config, secrets_filepath=secrets)

    # If a logger configuration is provided, set up logging
    if logging_config:
        if isinstance(logging_config, str):
            logging_config = load_configs(logging_config)
        Path.mkdir(Path("logs"), exist_ok=True)
        dictConfig(logging_config)

    mqtt_config = get_nested_value(config, "mqtt")

    PROMETHEUS_ENABLE = mqtt_config["node_network"].get("enable_prometheus_server")
    PROMETHEUS_PORT = mqtt_config["node_network"].get("prometheus_port")

    if PROMETHEUS_ENABLE:
        start_prometheus_server(PROMETHEUS_PORT)

    mqtt_config["broker"] = MQTTBrokerConfig(
        username=mqtt_config["broker"].get("username", "mqtt"),
        password=mqtt_config["broker"].get("password", ""),
        hostname=mqtt_config["broker"].get("hostname", "localhost"),
        port=mqtt_config["broker"].get("port", 1883),
        keepalive=mqtt_config["broker"].get("keepalive", 60),
        timeout=mqtt_config["broker"].get("timeout", 5),
        reconnect_attempts=mqtt_config["broker"].get("reconnect_attempts", 10),
    )
<<<<<<< HEAD
    config["mqtt"]["client"]["metrics"]["latency"] = LatencyMonitoringConfig(
        **config["mqtt"]["client"]["metrics"].get("latency")
    )
    return config
=======
    return mqtt_config
>>>>>>> 324f0805
<|MERGE_RESOLUTION|>--- conflicted
+++ resolved
@@ -72,11 +72,7 @@
         timeout=mqtt_config["broker"].get("timeout", 5),
         reconnect_attempts=mqtt_config["broker"].get("reconnect_attempts", 10),
     )
-<<<<<<< HEAD
     config["mqtt"]["client"]["metrics"]["latency"] = LatencyMonitoringConfig(
         **config["mqtt"]["client"]["metrics"].get("latency")
     )
-    return config
-=======
-    return mqtt_config
->>>>>>> 324f0805
+    return config