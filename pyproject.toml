--- conflicted
+++ resolved
@@ -1,46 +1,3 @@
-<<<<<<< HEAD
-[project]
-name = "mqtt-node-network"
-description = "This module is a wrapper around the paho-mqtt client which provides client base classes, logging, error handling, and prometheus metrics."
-
-dynamic = ["version"]
-
-readme = "README.md"
-requires-python = ">=3.9"
-license = { file = "LICENSE" }
-authors = [
-  { email = "matthew@davidson.engineering" },
-  { name = "Matthew Davidson" },
-]
-
-classifiers = [
-  "Development Status :: 1 - Planning",
-  "Operating System :: Microsoft :: Windows",
-  "Programming Language :: Python :: 3.9",
-  "Programming Language :: Python :: 3.10",
-  "Programming Language :: Python :: 3.11",
-  "Programming Language :: Python :: 3.12",
-  "Programming Language :: Python :: 3.13",
-]
-
-dependencies = [
-  "paho-mqtt>=2.0.0",
-  "prometheus_client>=0.20.0",
-  "context.api>=0.0",
-  "python-dotenv==1.0.1",
-  "tomli==2.0.1",
-  "PyYAML==6.0.1",
-  "python-json-logger==2.0.7",
-  "python-config-loader @ git+https://github.com/davidson-engineering/python-config-loader.git@v0.0.3",
-  "fast-database-clients @ git+https://github.com/generalmattza/fast-database-clients.git@v2.2.0",
-]
-
-[tool.setuptools.dynamic]
-version = { attr = "mqtt_node_network.__version__" }
-
-[project.optional-dependencies]
-test = ["pytest >= 7.1.1"]
-=======
 [project]
 name = "mqtt-node-network"
 description = "This module is a wrapper around the paho-mqtt client which provides client base classes, logging, error handling, and prometheus metrics."
@@ -83,5 +40,4 @@
 version = { attr = "mqtt_node_network.__version__" }
 
 [project.optional-dependencies]
-test = ["pytest >= 7"]
->>>>>>> 9c9f686e
+test = ["pytest >= 7"]